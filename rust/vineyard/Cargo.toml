[package]
name = "vineyard"
version = "0.2.5"
description = "Rust implementation of Vineyard"
homepage = "https://github.com/v6d-io/v6d"
repository = "https://github.com/v6d-io/v6d"
license = "Apache-2.0"
keywords = [ "vineyard" ]
include = [
    "src/**/*.rs",
    "Cargo.toml",
]
edition = "2018"

[lib]
name = "vineyard"
path = "src/lib.rs"

[dependencies]
serde = "1.0"
serde_derive = "1.0"
serde_json = "1.0"
<<<<<<< HEAD
rand = "0.8.0"
lazy_static = "1.4.0"
arrow = "5.0"
=======
rand = "0.8.0"
>>>>>>> 4fc92472
<|MERGE_RESOLUTION|>--- conflicted
+++ resolved
@@ -20,10 +20,6 @@
 serde = "1.0"
 serde_derive = "1.0"
 serde_json = "1.0"
-<<<<<<< HEAD
 rand = "0.8.0"
 lazy_static = "1.4.0"
 arrow = "5.0"
-=======
-rand = "0.8.0"
->>>>>>> 4fc92472
