use std::cell::{RefCell, RefMut};
/** Copyright 2020-2021 Alibaba Group Holding Limited.

Licensed under the Apache License, Version 2.0 (the "License");
you may not use this file except in compliance with the License.
You may obtain a copy of the License at

    http://www.apache.org/licenses/LICENSE-2.0

Unless required by applicable law or agreed to in writing, software
distributed under the License is distributed on an "AS IS" BASIS,
WITHOUT WARRANTIES OR CONDITIONS OF ANY KIND, either express or implied.
See the License for the specific language governing permissions and
limitations under the License.
*/
use std::io;
use std::io::prelude::*;
use std::net::TcpStream;
use std::os::unix::net::UnixStream;

use serde_json::Value;

use super::ipc_client::IPCClient;
use super::rpc_client::RPCClient;
use super::rust_io::*;
use super::ObjectMeta;

use super::protocol::*;
<<<<<<< HEAD
=======
use super::status::*;
>>>>>>> 4fc92472
use super::uuid::{InstanceID, ObjectID};

#[derive(Debug)]
pub enum ConnInputKind<'a, 'b> {
    IPCConnInput(&'a str),      // socket
    RPCConnInput(&'b str, u16), // host, port
}

#[derive(Debug)]
pub enum StreamKind {
    IPCStream(UnixStream),
    RPCStream(TcpStream),
}

pub trait Client {
    fn connect(&mut self, conn_input: ConnInputKind) -> io::Result<()>;

    // Disconnect this client.
    fn disconnect(&self);

    // Question: recv function in sys/socket.h?
    // if self.connected && recv(vineyard_conn_, NULL, 1, MSG_PEEK | MSG_DONTWAIT) != -1
    fn connected(&self) -> bool;

    // Obtain multiple metadatas from vineyard server.
    fn get_meta_data(&self, object_id: ObjectID, sync_remote: bool) -> io::Result<ObjectMeta>;

    fn get_stream(&self) -> io::Result<RefMut<'_, StreamKind>>;

    fn put_name(&self, id: ObjectID, name: &String) -> io::Result<()> {
        ENSURE_CONNECTED(self.connected());
        let mut stream = self.get_stream()?;
        let message_out = write_put_name_request(id, name);
        do_write(&mut stream, &message_out)?;
        let mut message_in = String::new();
        do_read(&mut stream, &mut message_in)?;
        let message_in: Value = serde_json::from_str(&message_in)?;
        read_put_name_reply(message_in)?;
        Ok(())
    }

    fn get_name(&self, name: &String, wait: bool) -> io::Result<ObjectID> {
        ENSURE_CONNECTED(self.connected());
        let mut stream = self.get_stream()?;
        let message_out = write_get_name_request(name, wait);
        do_write(&mut stream, &message_out)?;
        let mut message_in = String::new();
        do_read(&mut stream, &mut message_in)?;
        let message_in: Value = serde_json::from_str(&message_in)?;
        let id = read_get_name_reply(message_in)?;
        Ok(id)
    }

    fn drop_name(&self, name: &String) -> io::Result<()> {
        ENSURE_CONNECTED(self.connected());
        let mut stream = self.get_stream()?;
        let message_out = write_drop_name_request(name);
        do_write(&mut stream, &message_out)?;
        let mut message_in = String::new();
        do_read(&mut stream, &mut message_in)?;
        let message_in: Value = serde_json::from_str(&message_in)?;
        read_drop_name_reply(message_in)?;
        Ok(())
    }

    fn instance_id(&self) -> InstanceID;
<<<<<<< HEAD

    fn persist(&self, id: ObjectID) -> io::Result<()> {
        ENSURE_CONNECTED(self.connected());
        let mut stream = self.get_stream()?;
        let message_out = write_persist_request(id);
        do_write(&mut stream, &message_out)?;
        let mut message_in = String::new();
        do_read(&mut stream, &mut message_in)?;
        let message_in: Value = serde_json::from_str(&message_in)?;
        read_persist_reply(message_in)?;
        Ok(())
    }

    fn if_persist(&self, id: ObjectID) -> io::Result<bool> {
        ENSURE_CONNECTED(self.connected());
        let mut stream = self.get_stream()?;
        let message_out = write_if_persist_request(id);
        do_write(&mut stream, &message_out)?;
        let mut message_in = String::new();
        do_read(&mut stream, &mut message_in)?;
        let message_in: Value = serde_json::from_str(&message_in)?;
        let persist = read_if_persist_reply(message_in)?;
        Ok(persist)
    }
=======
>>>>>>> 4fc92472
}<|MERGE_RESOLUTION|>--- conflicted
+++ resolved
@@ -26,10 +26,6 @@
 use super::ObjectMeta;
 
 use super::protocol::*;
-<<<<<<< HEAD
-=======
-use super::status::*;
->>>>>>> 4fc92472
 use super::uuid::{InstanceID, ObjectID};
 
 #[derive(Debug)]
@@ -96,7 +92,6 @@
     }
 
     fn instance_id(&self) -> InstanceID;
-<<<<<<< HEAD
 
     fn persist(&self, id: ObjectID) -> io::Result<()> {
         ENSURE_CONNECTED(self.connected());
@@ -120,7 +115,4 @@
         let message_in: Value = serde_json::from_str(&message_in)?;
         let persist = read_if_persist_reply(message_in)?;
         Ok(persist)
-    }
-=======
->>>>>>> 4fc92472
-}+    }