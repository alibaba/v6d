--- conflicted
+++ resolved
@@ -9,7 +9,7 @@
 See the License for the specific language governing permissions and
 limitations under the License.
 */
-<<<<<<< HEAD
+
 use std::io::{self, Error, ErrorKind};
 use std::net::TcpStream;
 use std::os::unix::net::UnixStream;
@@ -37,28 +37,10 @@
 
 pub trait Client {
     fn connect(&mut self, conn_input: ConnInputKind) -> io::Result<()>;
-=======
-use super::ObjectID;
-use super::ObjectMeta;
-use std::io::{self, Error, ErrorKind};
-use std::os::unix::net::UnixStream;
-
-pub enum conn_input<'a, 'b> {
-    ipc_conn_input(&'a str),      // socket
-    rpc_conn_input(&'b str, u16), // host, port
-}
-
-pub trait Client {
-    // Connect to vineyardd using the given UNIX domain socket ipc_socket.
-    // Parameters: ipc_socket – Location of the UNIX domain socket.
-    // Returns: Status that indicates whether the connect has succeeded.
-    fn connect(&mut self, conn_input: conn_input) -> Result<(), Error>; // TODO: Check result types
->>>>>>> 73074f5d
 
     // Disconnect this client.
     fn disconnect(&self);
 
-<<<<<<< HEAD
     // Question: recv function in sys/socket.h?
     // if self.connected && recv(vineyard_conn_, NULL, 1, MSG_PEEK | MSG_DONTWAIT) != -1
     fn connected(&mut self) -> bool;
@@ -103,18 +85,5 @@
         read_drop_name_reply(message_in)?;
         Ok(())
     }
-=======
-    // Check if the client still connects to the vineyard server.
-    // Returns. True when the connection is still alive, otherwise false.
-    fn connected(&self) -> bool;
 
-    // Obtain multiple metadatas from vineyard server.
-    // Parameters:
-    // ids – The object ids to get.
-    // meta_data – The result metadata will be store in meta_data as return value.
-    // sync_remote – Whether to trigger an immediate remote metadata synchronization
-    // before get specific metadata. Default is false.
-    // Returns: Status that indicates whether the get action has succeeded.
-    fn get_meta_data(&self, object_id: ObjectID, sync_remote: bool) -> Result<ObjectMeta, Error>;
->>>>>>> 73074f5d
 }