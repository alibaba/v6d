--- conflicted
+++ resolved
@@ -12,10 +12,8 @@
 use std::env;
 use std::io::prelude::*;
 use std::io::{self, Error, ErrorKind};
-<<<<<<< HEAD
 use std::mem;
-=======
->>>>>>> 73074f5d
+
 use std::net::{Ipv4Addr, SocketAddr, SocketAddrV4, TcpStream};
 use std::path::Path;
 
@@ -23,19 +21,11 @@
 use serde_json::Result as JsonResult;
 use serde_json::{json, Value};
 
-<<<<<<< HEAD
 use super::client::Client;
 use super::client::ConnInputKind::{self, RPCConnInput};
 use super::client::StreamKind::{self, RPCStream};
 use super::rust_io::*;
 use super::{InstanceID, ObjectID, ObjectMeta};
-=======
-use super::client::conn_input::{self, rpc_conn_input};
-use super::client::Client;
-use super::InstanceID;
-use super::ObjectID;
-use super::ObjectMeta;
->>>>>>> 73074f5d
 use crate::common::util::protocol::*;
 
 #[derive(Debug)]
@@ -46,7 +36,6 @@
     vineyard_conn: i64,
     instance_id: InstanceID,
     server_version: String,
-<<<<<<< HEAD
     remote_instance_id: InstanceID,
     stream: Option<StreamKind>,
 }
@@ -63,41 +52,10 @@
             remote_instance_id: 0,
             stream: None as Option<StreamKind>,
         }
-=======
-}
-
-// Question: the port is u16 from the material I saw while u32 in C++
-pub fn connect_rpc_socket(host: &String, port: u16, socket_fd: i64) -> Result<TcpStream, Error> {
-    let mut stream = match TcpStream::connect(&host[..]) {
-        //"0.0.0.0:9600"
-        Err(error) => panic!("The server is not running because: {}", error),
-        Ok(stream) => stream,
-    };
-    assert_eq!(
-        stream.peer_addr().unwrap(),
-        SocketAddr::V4(SocketAddrV4::new(Ipv4Addr::new(127, 0, 0, 1), 9600))
-    );
-
-    Ok(stream)
-}
-
-fn do_write(stream: &mut TcpStream, message_out: &String) -> Result<(), Error> {
-    match stream.write_all(message_out.as_bytes()) {
-        Err(error) => panic!("Couldn't send message because: {}.", error),
-        Ok(_) => Ok(()),
-    }
-}
-
-fn do_read(stream: &mut TcpStream, message_in: &mut String) -> Result<(), Error> {
-    match stream.read_to_string(message_in) {
-        Err(error) => panic!("Couldn't receive message because: {}.", error),
-        Ok(_) => Ok(()),
->>>>>>> 73074f5d
     }
 }
 
 impl Client for RPCClient {
-<<<<<<< HEAD
     fn connect(&mut self, conn_input: ConnInputKind) -> io::Result<()> {
         let (host, port) = match conn_input {
             RPCConnInput(host, port) => (host, port),
@@ -105,15 +63,7 @@
         };
         let rpc_host = String::from(host);
         let rpc_endpoint = format!("{}:{}", host, port.to_string());
-=======
-    fn connect(&mut self, conn_input: conn_input) -> Result<(), Error> {
-        let (host, port) = match conn_input {
-            rpc_conn_input(host, port) => (host, port),
-            _ => panic!("Unsuitable type of connect input."),
-        };
-        let rpc_host: String = String::from(host);
-        let rpc_endpoint: String = format!("{}:{}", host, port.to_string());
->>>>>>> 73074f5d
+
 
         // Panic when they have connected while assigning different rpc_endpoint
         RETURN_ON_ASSERT(!self.connected || rpc_endpoint == self.rpc_endpoint);
@@ -121,7 +71,6 @@
             return Ok(());
         } else {
             self.rpc_endpoint = rpc_endpoint;
-<<<<<<< HEAD
             let stream = connect_rpc_socket(&self.rpc_endpoint, port, self.vineyard_conn)?;
             let mut rpc_stream = RPCStream(stream);
 
@@ -149,28 +98,7 @@
 
             Ok(())
         }
-=======
-            let mut stream =
-                connect_rpc_socket(&self.rpc_endpoint, port, self.vineyard_conn).unwrap();
 
-            // Write a request  ( You need to start the vineyardd server on the same socket)
-            let message_out: String = write_register_request();
-            do_write(&mut stream, &message_out).unwrap();
-
-            // Read the reply
-            let mut message_in = String::new();
-            do_read(&mut stream, &mut message_in).unwrap();
-            println!("-----There should be content between here!-----");
-            println!("{}", message_in);
-            println!("-----There should be content between here!-----");
-
-            // TODO： Read register reply
-
-            // TODO： Compatable server
-
-            return Ok(());
-        };
->>>>>>> 73074f5d
     }
 
     fn disconnect(&self) {}
@@ -179,17 +107,12 @@
         self.connected
     }
 
-<<<<<<< HEAD
     fn get_meta_data(&self, object_id: ObjectID, sync_remote: bool) -> io::Result<ObjectMeta> {
-=======
-    fn get_meta_data(&self, object_id: ObjectID, sync_remote: bool) -> Result<ObjectMeta, Error> {
->>>>>>> 73074f5d
         Ok(ObjectMeta {
             client: None,
             meta: String::new(),
         })
     }
-<<<<<<< HEAD
 
     fn get_stream(&mut self) -> io::Result<&mut StreamKind> {
         match &mut self.stream {
@@ -197,8 +120,6 @@
             None => panic!(),
         }
     }
-=======
->>>>>>> 73074f5d
 }
 
 #[cfg(test)]
@@ -206,7 +127,6 @@
     use super::*;
 
     #[test]
-<<<<<<< HEAD
     //#[ignore]
     fn test_rpc_connect() {
         let print = true;
@@ -218,18 +138,5 @@
         if print {
             println!("Rpc client after connect:\n {:?}\n ", rpc_client)
         }
-=======
-    #[ignore]
-    fn rpc_connect() {
-        let rpc_client = &mut RPCClient {
-            connected: false,
-            ipc_socket: String::new(),
-            rpc_endpoint: String::new(),
-            vineyard_conn: 0,
-            instance_id: 0,
-            server_version: String::new(),
-        };
-        rpc_client.connect(rpc_conn_input("0.0.0.0", 9600));
->>>>>>> 73074f5d
     }
 }