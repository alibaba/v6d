--- conflicted
+++ resolved
@@ -18,11 +18,7 @@
 use std::ops;
 use std::rc::{Rc, Weak};
 
-<<<<<<< HEAD
 use arrow::buffer as arrow;
-=======
-use serde::{Deserialize, Serialize};
->>>>>>> 4fc92472
 use serde_json::Result as JsonResult;
 use serde_json::{json, Value};
 
@@ -34,11 +30,6 @@
 use super::status::*;
 use super::uuid::*;
 
-<<<<<<< HEAD
-=======
-use super::blob::ArrowBuffer; // TODO. arrow/buffer: dependencies
-
->>>>>>> 4fc92472
 #[derive(Debug, Clone)]
 pub struct ObjectMeta {
     client: Option<Weak<dyn Client>>, // Question: Weak<dyn Client>
@@ -48,11 +39,8 @@
     force_local: bool,
 }
 
-<<<<<<< HEAD
 unsafe impl Send for ObjectMeta {}
 
-=======
->>>>>>> 4fc92472
 impl fmt::Debug for dyn Client {
     fn fmt(&self, f: &mut fmt::Formatter<'_>) -> fmt::Result {
         write!(f, "Instance ID: {}\n", self.instance_id())
@@ -154,10 +142,6 @@
             return true;
         } else {
             match &self.client {
-<<<<<<< HEAD
-=======
-                // Question: is it correct?
->>>>>>> 4fc92472
                 Some(client) => {
                     let instance_id = client.upgrade().unwrap().as_ref().instance_id();
                     return instance_id == self.meta["instance_id"].as_u64().unwrap() as InstanceID;
@@ -229,12 +213,8 @@
 
     pub fn get_member(&self, name: &String) -> Rc<Object> {
         let meta = self.get_member_meta(name);
-<<<<<<< HEAD
         let object = match ObjectFactory::create_by_type_name(&meta.get_type_name()) {
-=======
-        let object = match ObjectFactory::create(&meta.get_type_name()) {
-            //TODO
->>>>>>> 4fc92472
+
             Err(_) => {
                 let mut object = Box::new(Object::default());
                 object.construct(&meta);
@@ -257,11 +237,8 @@
         let ret_blobs = ret.buffer_set.borrow().all_buffers().clone(); // Warning: memeroy?
         for (key, _) in ret_blobs.iter() {
             if let Some(value) = all_blobs.get(key) {
-<<<<<<< HEAD
                 ret.set_buffer(*key, value.clone());
-=======
-                ret.set_buffer(*key, value);
->>>>>>> 4fc92472
+
             }
             if let true = self.force_local {
                 ret.force_local();
@@ -271,32 +248,21 @@
         ret
     }
 
-<<<<<<< HEAD
     pub fn get_buffer(&self, blob_id: ObjectID) -> io::Result<Rc<arrow::Buffer>> {
         match self.buffer_set.borrow().get(blob_id) {
             Some(buffer) => return Ok(buffer),
             None => panic!(
-=======
-    pub fn get_buffer(&self, blob_id: ObjectID) -> io::Result<Rc<ArrowBuffer>> {
-        match self.buffer_set.borrow().get(blob_id) {
-            Ok(buffer) => return Ok(buffer),
-            Err(_) => panic!(
->>>>>>> 4fc92472
+
                 "The target blob {} doesn't exist.",
                 object_id_to_string(blob_id)
             ),
         }
     }
 
-<<<<<<< HEAD
     pub fn set_buffer(&mut self, id: ObjectID, buffer: Option<Rc<arrow::Buffer>>) {
         VINEYARD_ASSERT(self.buffer_set.borrow().contains(id));
         VINEYARD_CHECK_OK(self.buffer_set.borrow_mut().emplace_buffer(id, buffer));
-=======
-    pub fn set_buffer(&mut self, id: ObjectID, buffer: &Rc<ArrowBuffer>) {
-        VINEYARD_ASSERT(self.buffer_set.borrow().contains(id));
-        VINEYARD_CHECK_OK(self.buffer_set.borrow().emplace_buffer(id, buffer)); // TODO
->>>>>>> 4fc92472
+
     }
 
     pub fn reset(&mut self) {
@@ -323,11 +289,8 @@
     pub fn set_meta_data(&mut self, client: &Weak<dyn Client>, meta: &Value) {
         self.client = Some(client.clone());
         self.meta = meta.clone();
-<<<<<<< HEAD
         self.find_all_blobs(&meta);
-=======
-        self.find_all_blobs(&self.meta);
->>>>>>> 4fc92472
+
     }
 
     pub fn get_buffer_set(&self) -> &Rc<RefCell<BufferSet>> {
@@ -335,11 +298,7 @@
     }
 
     // Check logic
-<<<<<<< HEAD
     pub fn find_all_blobs(&mut self, tree: &Value) {
-=======
-    pub fn find_all_blobs(&self, tree: &Value) {
->>>>>>> 4fc92472
         if tree.is_null() {
             return;
         }
@@ -359,11 +318,8 @@
             }
             if cond2 || cond1 {
                 // QUESTION // TODO
-<<<<<<< HEAD
                 VINEYARD_CHECK_OK(self.buffer_set.borrow_mut().emplace_null_buffer(member_id));
-=======
-                VINEYARD_CHECK_OK(self.buffer_set.borrow().emplace_buffer_null(member_id));
->>>>>>> 4fc92472
+
             }
         } else {
             for item in tree.as_object().unwrap().values() {
