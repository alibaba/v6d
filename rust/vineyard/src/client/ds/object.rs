--- conflicted
+++ resolved
@@ -19,15 +19,10 @@
 
 use super::blob::Blob;
 use super::object_meta::ObjectMeta;
-<<<<<<< HEAD
 use super::status::*;
 use super::uuid::ObjectID;
 use super::Client;
 use super::IPCClient;
-=======
-use super::uuid::ObjectID;
-use super::Client;
->>>>>>> 4fc92472
 
 pub trait ObjectBase {
     fn build(client: &IPCClient) -> io::Result<()> {
@@ -38,33 +33,11 @@
     }
 }
 
-<<<<<<< HEAD
 #[derive(Debug, Clone)]
 pub struct Object {
     pub meta: ObjectMeta,
     pub id: ObjectID,
-=======
-#[derive(Debug)]
-pub struct Object {
-    pub meta: ObjectMeta,
-    pub id: ObjectID,
-}
 
-impl Default for Object {
-    fn default() -> Object {
-        Object {
-            meta: ObjectMeta::default(),
-            id: 0,
-        }
-    }
-}
-
-impl Object {
-    pub fn construct(&mut self, meta: &ObjectMeta) {
-        self.id = meta.get_id();
-        self.meta = meta.clone();
-    }
->>>>>>> 4fc92472
 }
 
 impl Default for Object {
