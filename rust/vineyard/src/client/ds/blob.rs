--- conflicted
+++ resolved
@@ -18,22 +18,17 @@
 use std::sync::{Arc, Mutex};
 
 use arrow::buffer as arrow;
-<<<<<<< HEAD
 use lazy_static::lazy_static;
 use serde_json::json;
 
 use super::object::{Object, ObjectBase, ObjectBuilder, Registered};
-=======
-
-use super::object::Object;
->>>>>>> b9f335fb
+
 use super::object_factory::ObjectFactory;
 use super::object_meta::ObjectMeta;
 use super::payload::Payload;
 use super::status::*;
 use super::typename::type_name;
 use super::uuid::*;
-<<<<<<< HEAD
 use super::Client;
 use super::IPCClient;
 
@@ -41,37 +36,24 @@
 pub struct Blob {
     id: ObjectID,
     meta: ObjectMeta,
-=======
-use super::IPCClient;
-
-#[derive(Debug)]
-pub struct Blob {
-    id: ObjectID,
->>>>>>> b9f335fb
     size: usize,
     buffer: Option<Rc<arrow::Buffer>>,
 }
 
-<<<<<<< HEAD
 unsafe impl Send for Blob {}
 
-=======
->>>>>>> b9f335fb
 impl Default for Blob {
     fn default() -> Self {
         Blob {
             id: invalid_object_id(),
-<<<<<<< HEAD
             meta: ObjectMeta::default(),
-=======
->>>>>>> b9f335fb
+
             size: usize::MAX,
             buffer: None as Option<Rc<arrow::Buffer>>,
         }
     }
 }
 
-<<<<<<< HEAD
 impl Registered for Blob {}
 
 impl Object for Blob {
@@ -99,22 +81,13 @@
 impl ObjectBase for Blob {}
 
 impl Blob {
-=======
-impl Blob {
-    pub fn size(&self) -> usize {
-        self.allocated_size()
-    }
-
->>>>>>> b9f335fb
+
     pub fn allocated_size(&self) -> usize {
         self.size
     }
 
-<<<<<<< HEAD
     pub fn data(&self) -> *const u8 {
-=======
-    pub fn data(&self) -> io::Result<String> {
->>>>>>> b9f335fb
+
         if self.size > 0 {
             match &self.buffer {
                 None => panic!(
@@ -133,19 +106,11 @@
                 }
             }
         }
-<<<<<<< HEAD
         self.buffer.as_ref().unwrap().as_ptr()
     }
 
     pub fn buffer(&self) -> Rc<arrow::Buffer> {
-=======
-        //Ok(self.buffer.data())
-        // Question: buffer.data() as_ptr()
-        panic!()
-    }
-
-    pub fn buffer(&self) -> io::Result<Rc<arrow::Buffer>> {
->>>>>>> b9f335fb
+
         if self.size > 0 {
             match &self.buffer {
                 None => panic!(
@@ -164,7 +129,6 @@
                 }
             }
         }
-<<<<<<< HEAD
         Rc::clone(&self.buffer.as_ref().unwrap())
     }
 
@@ -271,13 +235,7 @@
         blob.meta.set_client(Some(Rc::downgrade(&tmp)));
 
         Rc::new(blob)
-=======
-        Ok(Rc::clone(&self.buffer.as_ref().unwrap()))
-    }
-
-    pub fn construct(meta: &ObjectMeta) {
-        let __type_name: Blob; // Question: type_name<Blob>()
->>>>>>> b9f335fb
+
     }
 }
 
@@ -287,7 +245,6 @@
     payload: Payload,
     buffer: Option<Rc<arrow::MutableBuffer>>,
     metadata: HashMap<String, String>,
-<<<<<<< HEAD
     sealed: bool,
 }
 
@@ -309,8 +266,6 @@
     fn seal(&mut self, client: &IPCClient) -> Rc<dyn Object> {
         panic!()
     } // TODO: mmap
-=======
->>>>>>> b9f335fb
 }
 
 impl BlobWriter {
@@ -325,7 +280,6 @@
         }
     }
 
-<<<<<<< HEAD
     pub fn data(&self) -> *const u8 {
         self.buffer.as_ref().unwrap().as_ptr()
     }
@@ -339,29 +293,15 @@
             return Err(false); // Question: return Status::ObjectSealed();
         }
         return client.drop_buffer(self.object_id, self.payload.store_fd); // TODO: mmap
-=======
-    pub fn data(&self) -> char {
-        0 as char
-        //TODO. Question
-    }
-
-    pub fn buffer(&self) -> Rc<arrow::MutableBuffer> {
-        Rc::clone(&self.buffer.as_ref().unwrap())
-    }
-
-    pub fn build(&self, client: IPCClient) -> io::Result<()> {
-        Ok(())
->>>>>>> b9f335fb
+
     }
 
     pub fn add_key_value(&mut self, key: &String, value: &String) {
         self.metadata.insert(key.to_string(), value.to_string());
     }
-<<<<<<< HEAD
 
     pub fn dump() {} // Question: VLOG; VLOG_IS_ON
-=======
->>>>>>> b9f335fb
+
 }
 
 #[derive(Debug)]
@@ -401,11 +341,8 @@
     pub fn emplace_buffer(
         &mut self,
         id: ObjectID,
-<<<<<<< HEAD
         buffer: &Option<Rc<arrow::Buffer>>,
-=======
-        buffer: Option<Rc<arrow::Buffer>>,
->>>>>>> b9f335fb
+
     ) -> io::Result<()> {
         match self.buffers.get(&id) {
             None => panic!(
@@ -419,11 +356,8 @@
                         object_id_to_string(id)
                     );
                 }
-<<<<<<< HEAD
                 self.buffers.insert(id, buffer.clone());
-=======
-                self.buffers.insert(id, buffer);
->>>>>>> b9f335fb
+
             }
         }
         Ok(())
@@ -442,18 +376,11 @@
         }
         true
     }
-
-<<<<<<< HEAD
     pub fn get(&self, id: ObjectID) -> Result<Option<Rc<arrow::Buffer>>, bool> {
         match self.buffers.get(&id) {
             None => Err(false),
             Some(buf) => Ok(buf.clone()),
-=======
-    pub fn get(&self, id: ObjectID) -> Option<Rc<arrow::Buffer>> {
-        match self.buffers.get(&id) {
-            None => None,
-            Some(buf) => Some(Rc::clone(buf.as_ref().unwrap())),
->>>>>>> b9f335fb
+
         }
     }
 }
