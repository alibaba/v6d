/** Copyright 2020-2021 Alibaba Group Holding Limited.
Licensed under the Apache License, Version 2.0 (the "License");
you may not use this file except in compliance with the License.
You may obtain a copy of the License at
    http://www.apache.org/licenses/LICENSE-2.0
Unless required by applicable law or agreed to in writing, software
distributed under the License is distributed on an "AS IS" BASIS,
WITHOUT WARRANTIES OR CONDITIONS OF ANY KIND, either express or implied.
See the License for the specific language governing permissions and
limitations under the License.
*/
use std::env;
use std::io::prelude::*;
use std::io::{self, Error, ErrorKind};
<<<<<<< HEAD
use std::mem;
=======
>>>>>>> 73074f5d
use std::os::unix::net::UnixStream;
use std::path::Path;

use serde::{Deserialize, Serialize};
use serde_json::Result as JsonResult;
use serde_json::{json, Value};

<<<<<<< HEAD
use super::client::Client;
use super::client::ConnInputKind::{self, IPCConnInput};
use super::client::StreamKind::{self, IPCStream};
use super::rust_io::*;
use super::{InstanceID, ObjectID, ObjectMeta};
=======
use super::client::conn_input::{self, ipc_conn_input};
use super::client::Client;
use super::InstanceID;
use super::ObjectID;
use super::ObjectMeta;
>>>>>>> 73074f5d
use crate::common::util::protocol::*;

pub static SOCKET_PATH: &'static str = "/tmp/vineyard.sock";

#[derive(Debug)]
pub struct IPCClient {
    connected: bool,
    ipc_socket: String,
    rpc_endpoint: String,
    vineyard_conn: i64,
    instance_id: InstanceID,
    server_version: String,
<<<<<<< HEAD
    stream: Option<StreamKind>,
}

impl Default for IPCClient {
    fn default() -> Self {
        IPCClient {
            connected: false,
            ipc_socket: String::new(),
            rpc_endpoint: String::new(),
            vineyard_conn: 0,
            instance_id: 0,
            server_version: String::new(),
            stream: None as Option<StreamKind>,
        }
=======
}

// socket_fd is used to assign vineyard_conn
pub fn connect_ipc_socket(pathname: &String, socket_fd: i64) -> Result<UnixStream, Error> {
    let socket = Path::new(pathname);
    let mut stream = match UnixStream::connect(&socket) {
        Err(error) => panic!("The server is not running because: {}.", error),
        Ok(stream) => stream,
    };
    Ok(stream)
}

fn do_write(stream: &mut UnixStream, message_out: &String) -> Result<(), Error> {
    match stream.write_all(message_out.as_bytes()) {
        Err(error) => panic!("Couldn't send message because: {}.", error),
        Ok(_) => Ok(()),
    }
}

// TODO
// fn send_message(vineyard_conn: i64, message_out: &String) -> Result<(), Error> {}

fn do_read(stream: &mut UnixStream, message_in: &mut String) -> Result<(), Error> {
    match stream.read_to_string(message_in) {
        Err(error) => panic!("Couldn't receive message because: {}.", error),
        Ok(_) => Ok(()),
>>>>>>> 73074f5d
    }
}

impl Client for IPCClient {
<<<<<<< HEAD
    fn connect(&mut self, conn_input: ConnInputKind) -> io::Result<()> {
        let socket = match conn_input {
            IPCConnInput(socket) => socket,
=======
    // Connect to vineyardd using the given UNIX domain socket `ipc_socket`
    fn connect(&mut self, conn_input: conn_input) -> Result<(), Error> {
        let socket = match conn_input {
            ipc_conn_input(socket) => socket,
>>>>>>> 73074f5d
            _ => panic!("Unsuitable type of connect input."),
        };
        let ipc_socket: String = String::from(socket);
        // Panic when they have connected while assigning different ipc_socket
        RETURN_ON_ASSERT(!self.connected || ipc_socket == self.ipc_socket);
        if self.connected {
            return Ok(());
        } else {
<<<<<<< HEAD
            self.ipc_socket = ipc_socket;
            let stream = connect_ipc_socket(&self.ipc_socket, self.vineyard_conn)?;
            let mut ipc_stream = IPCStream(stream);

            let message_out: String = write_register_request();
            if let Err(e) = do_write(&mut ipc_stream, &message_out) {
                self.connected = false;
                return Err(e);
            }

            let mut message_in = String::new();
            do_read(&mut ipc_stream, &mut message_in)?;

            let message_in: Value =
                serde_json::from_str(&message_in).expect("JSON was not well-formatted");
            let register_reply: RegisterReply = read_register_reply(message_in)?;
            //println!("Register reply:\n{:?}\n", register_reply);

            self.instance_id = register_reply.instance_id;
            self.server_version = register_reply.version;
            self.rpc_endpoint = register_reply.rpc_endpoint;
            self.stream = Some(ipc_stream);
            self.connected = true;

            // TODO： Compatable server

            Ok(())
=======
            // If not connected yet
            // Connect to an ipc socket
            self.ipc_socket = ipc_socket;
            let mut stream = connect_ipc_socket(&self.ipc_socket, self.vineyard_conn).unwrap();

            // Write a request  ( You need to start the vineyardd server on the same socket)
            let message_out: String = write_register_request();
            do_write(&mut stream, &message_out).unwrap();

            // Read the reply
            let mut message_in = String::new();
            do_read(&mut stream, &mut message_in).unwrap();
            println!("{}", message_in);
            println!("hey");

            // TODO： Read register reply

            // TODO： Compatable server

            return Ok(());
>>>>>>> 73074f5d
        }
    }

    fn disconnect(&self) {}

    fn connected(&mut self) -> bool {
        self.connected
    }

<<<<<<< HEAD
    fn get_meta_data(&self, object_id: ObjectID, sync_remote: bool) -> io::Result<ObjectMeta> {
        panic!();
    }

    fn get_stream(&mut self) -> io::Result<&mut StreamKind> {
        match &mut self.stream {
            Some(stream) => return Ok(&mut *stream),
            None => panic!(),
        }
=======
    fn get_meta_data(&self, object_id: ObjectID, sync_remote: bool) -> Result<ObjectMeta, Error> {
        // Ok(ObjectMeta {
        //     client: None,
        //     meta: String::new(),
        // })
        panic!();
>>>>>>> 73074f5d
    }
}
// TODO: Test the connect

#[cfg(test)]
mod tests {
    use super::*;

<<<<<<< HEAD
    #[test]
    //#[ignore]
    fn test_ipc_connect() {
        let print = true;
        let ipc_client = &mut IPCClient::default();
        if print {
            println!("Ipc client:\n {:?}\n", ipc_client)
        }
        ipc_client.connect(IPCConnInput(SOCKET_PATH));
        if print {
            println!("Ipc client after connect:\n {:?}\n", ipc_client)
        }
    }

    #[test]
    //#[ignore]
    fn test_ipc_put_and_get_name() {
        let ipc_client = &mut IPCClient::default();
        ipc_client.connect(IPCConnInput(SOCKET_PATH)).unwrap();
        let id1 = 1 as ObjectID;
        let name = String::from("put&get_test_name");
        ipc_client.put_name(id1, &name);
        let id2 = ipc_client.get_name(&name, false).unwrap();
        assert_eq!(id1, id2);
    }

=======
>>>>>>> 73074f5d
    #[test]
    #[should_panic]
    //#[ignore]
    fn test_ipc_drop_name() {
        let ipc_client = &mut IPCClient::default();
        ipc_client.connect(IPCConnInput(SOCKET_PATH)).unwrap();
        let id = 1 as ObjectID;
        let name = String::from("drop_test_name");
        ipc_client.put_name(id, &name);
        ipc_client.drop_name(&name);
        let id = ipc_client.get_name(&name, false).unwrap();
    }

    #[test]
    #[ignore]
    fn ipc_connect() {
        let ipc_client = &mut IPCClient {
            connected: false,
            ipc_socket: String::new(),
            rpc_endpoint: String::new(),
            vineyard_conn: 0,
            instance_id: 0,
            server_version: String::new(),
        };
        ipc_client.connect(ipc_conn_input(SOCKET_PATH));
    }
}<|MERGE_RESOLUTION|>--- conflicted
+++ resolved
@@ -12,10 +12,7 @@
 use std::env;
 use std::io::prelude::*;
 use std::io::{self, Error, ErrorKind};
-<<<<<<< HEAD
 use std::mem;
-=======
->>>>>>> 73074f5d
 use std::os::unix::net::UnixStream;
 use std::path::Path;
 
@@ -23,19 +20,12 @@
 use serde_json::Result as JsonResult;
 use serde_json::{json, Value};
 
-<<<<<<< HEAD
 use super::client::Client;
 use super::client::ConnInputKind::{self, IPCConnInput};
 use super::client::StreamKind::{self, IPCStream};
 use super::rust_io::*;
 use super::{InstanceID, ObjectID, ObjectMeta};
-=======
-use super::client::conn_input::{self, ipc_conn_input};
-use super::client::Client;
-use super::InstanceID;
-use super::ObjectID;
-use super::ObjectMeta;
->>>>>>> 73074f5d
+
 use crate::common::util::protocol::*;
 
 pub static SOCKET_PATH: &'static str = "/tmp/vineyard.sock";
@@ -48,7 +38,6 @@
     vineyard_conn: i64,
     instance_id: InstanceID,
     server_version: String,
-<<<<<<< HEAD
     stream: Option<StreamKind>,
 }
 
@@ -63,48 +52,15 @@
             server_version: String::new(),
             stream: None as Option<StreamKind>,
         }
-=======
-}
-
-// socket_fd is used to assign vineyard_conn
-pub fn connect_ipc_socket(pathname: &String, socket_fd: i64) -> Result<UnixStream, Error> {
-    let socket = Path::new(pathname);
-    let mut stream = match UnixStream::connect(&socket) {
-        Err(error) => panic!("The server is not running because: {}.", error),
-        Ok(stream) => stream,
-    };
-    Ok(stream)
-}
-
-fn do_write(stream: &mut UnixStream, message_out: &String) -> Result<(), Error> {
-    match stream.write_all(message_out.as_bytes()) {
-        Err(error) => panic!("Couldn't send message because: {}.", error),
-        Ok(_) => Ok(()),
-    }
-}
-
-// TODO
-// fn send_message(vineyard_conn: i64, message_out: &String) -> Result<(), Error> {}
-
-fn do_read(stream: &mut UnixStream, message_in: &mut String) -> Result<(), Error> {
-    match stream.read_to_string(message_in) {
-        Err(error) => panic!("Couldn't receive message because: {}.", error),
-        Ok(_) => Ok(()),
->>>>>>> 73074f5d
     }
 }
 
 impl Client for IPCClient {
-<<<<<<< HEAD
+
     fn connect(&mut self, conn_input: ConnInputKind) -> io::Result<()> {
         let socket = match conn_input {
             IPCConnInput(socket) => socket,
-=======
-    // Connect to vineyardd using the given UNIX domain socket `ipc_socket`
-    fn connect(&mut self, conn_input: conn_input) -> Result<(), Error> {
-        let socket = match conn_input {
-            ipc_conn_input(socket) => socket,
->>>>>>> 73074f5d
+
             _ => panic!("Unsuitable type of connect input."),
         };
         let ipc_socket: String = String::from(socket);
@@ -113,7 +69,6 @@
         if self.connected {
             return Ok(());
         } else {
-<<<<<<< HEAD
             self.ipc_socket = ipc_socket;
             let stream = connect_ipc_socket(&self.ipc_socket, self.vineyard_conn)?;
             let mut ipc_stream = IPCStream(stream);
@@ -141,28 +96,7 @@
             // TODO： Compatable server
 
             Ok(())
-=======
-            // If not connected yet
-            // Connect to an ipc socket
-            self.ipc_socket = ipc_socket;
-            let mut stream = connect_ipc_socket(&self.ipc_socket, self.vineyard_conn).unwrap();
 
-            // Write a request  ( You need to start the vineyardd server on the same socket)
-            let message_out: String = write_register_request();
-            do_write(&mut stream, &message_out).unwrap();
-
-            // Read the reply
-            let mut message_in = String::new();
-            do_read(&mut stream, &mut message_in).unwrap();
-            println!("{}", message_in);
-            println!("hey");
-
-            // TODO： Read register reply
-
-            // TODO： Compatable server
-
-            return Ok(());
->>>>>>> 73074f5d
         }
     }
 
@@ -172,7 +106,6 @@
         self.connected
     }
 
-<<<<<<< HEAD
     fn get_meta_data(&self, object_id: ObjectID, sync_remote: bool) -> io::Result<ObjectMeta> {
         panic!();
     }
@@ -182,14 +115,6 @@
             Some(stream) => return Ok(&mut *stream),
             None => panic!(),
         }
-=======
-    fn get_meta_data(&self, object_id: ObjectID, sync_remote: bool) -> Result<ObjectMeta, Error> {
-        // Ok(ObjectMeta {
-        //     client: None,
-        //     meta: String::new(),
-        // })
-        panic!();
->>>>>>> 73074f5d
     }
 }
 // TODO: Test the connect
@@ -198,7 +123,6 @@
 mod tests {
     use super::*;
 
-<<<<<<< HEAD
     #[test]
     //#[ignore]
     fn test_ipc_connect() {
@@ -225,8 +149,6 @@
         assert_eq!(id1, id2);
     }
 
-=======
->>>>>>> 73074f5d
     #[test]
     #[should_panic]
     //#[ignore]
