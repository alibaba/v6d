/** Copyright 2020 Alibaba Group Holding Limited.

Licensed under the Apache License, Version 2.0 (the "License");
you may not use this file except in compliance with the License.
You may obtain a copy of the License at

    http://www.apache.org/licenses/LICENSE-2.0

Unless required by applicable law or agreed to in writing, software
distributed under the License is distributed on an "AS IS" BASIS,
WITHOUT WARRANTIES OR CONDITIONS OF ANY KIND, either express or implied.
See the License for the specific language governing permissions and
limitations under the License.
*/

#ifndef MODULES_GRAPH_LOADER_ARROW_FRAGMENT_LOADER_H_
#define MODULES_GRAPH_LOADER_ARROW_FRAGMENT_LOADER_H_

#include <algorithm>
#include <map>
#include <memory>
#include <mutex>
#include <set>
#include <string>
#include <unordered_map>
#include <utility>
#include <vector>

#include "arrow/util/config.h"
#include "arrow/util/key_value_metadata.h"

#include "grape/worker/comm_spec.h"

#include "basic/stream/dataframe_stream.h"
#include "basic/stream/parallel_stream.h"
#include "client/client.h"
#include "io/io/io_factory.h"
#include "io/io/local_io_adaptor.h"

#include "graph/fragment/arrow_fragment.h"
#include "graph/fragment/arrow_fragment_group.h"
#include "graph/fragment/graph_schema.h"
#include "graph/fragment/property_graph_types.h"
#include "graph/fragment/property_graph_utils.h"
#include "graph/loader/basic_arrow_fragment_loader.h"
#include "graph/utils/error.h"
#include "graph/utils/partitioner.h"
#include "graph/utils/thread_group.h"
#include "graph/vertex_map/arrow_vertex_map.h"

#define HASH_PARTITION

namespace vineyard {

template <typename OID_T = property_graph_types::OID_TYPE,
          typename VID_T = property_graph_types::VID_TYPE>
class ArrowFragmentLoader {
  using oid_t = OID_T;
  using vid_t = VID_T;
  using label_id_t = property_graph_types::LABEL_ID_TYPE;
  using internal_oid_t = typename InternalType<oid_t>::type;
  using oid_array_t = typename vineyard::ConvertToArrowType<oid_t>::ArrayType;
  using vertex_map_t = ArrowVertexMap<internal_oid_t, vid_t>;
  // These consts represent which column in the arrow table represents oid.
  const int id_column = 0;
  const int src_column = 0;
  const int dst_column = 1;
  const int edge_id_column = 2;
  // These consts represent the key in the path of vfile/efile
  static constexpr const char* LABEL_TAG = "label";
  static constexpr const char* SRC_LABEL_TAG = "src_label";
  static constexpr const char* DST_LABEL_TAG = "dst_label";
#ifdef HASH_PARTITION
  using partitioner_t = HashPartitioner<oid_t>;
#else
  using partitioner_t = SegmentedPartitioner<oid_t>;
#endif
  using basic_loader_t = BasicArrowFragmentLoader<oid_t, vid_t, partitioner_t>;

 public:
  /**
   *
   * @param client
   * @param comm_spec
   * @param efiles An example of efile:
   * /data/twitter_e_0_0_0#src_label=v0&dst_label=v0&label=e0;/data/twitter_e_0_1_0#src_label=v0&dst_label=v1&label=e0;/data/twitter_e_1_0_0#src_label=v1&dst_label=v0&label=e0;/data/twitter_e_1_1_0#src_label=v1&dst_label=v1&label=e0
   * @param vfiles An example of vfile: /data/twitter_v_0#label=v0
   * @param directed
   */
  ArrowFragmentLoader(vineyard::Client& client,
                      const grape::CommSpec& comm_spec,
                      const std::vector<std::string>& efiles,
                      const std::vector<std::string>& vfiles,
                      bool directed = true, bool generate_eid = false)
      : client_(client),
        comm_spec_(comm_spec),
        efiles_(efiles),
        vfiles_(vfiles),
        vertex_label_num_(vfiles.size()),
        edge_label_num_(efiles.size()),
        directed_(directed),
        generate_eid_(generate_eid),
        basic_arrow_fragment_loader_(comm_spec) {}

  ArrowFragmentLoader(vineyard::Client& client,
                      const grape::CommSpec& comm_spec,
                      const std::vector<ObjectID>& vstreams,
                      const std::vector<std::vector<ObjectID>>& estreams,
                      bool directed = true, bool generate_eid = false)
      : client_(client),
        comm_spec_(comm_spec),
        v_streams_(vstreams),
        e_streams_(estreams),
        directed_(directed),
        generate_eid_(generate_eid),
        basic_arrow_fragment_loader_(comm_spec) {}

  ArrowFragmentLoader(
      vineyard::Client& client, const grape::CommSpec& comm_spec,
      label_id_t vertex_label_num, label_id_t edge_label_num,
      std::vector<std::shared_ptr<arrow::Table>> const& partial_v_tables,
      std::vector<std::vector<std::shared_ptr<arrow::Table>>> const&
          partial_e_tables,
      bool directed = true, bool generate_eid = false)
      : client_(client),
        comm_spec_(comm_spec),
        vertex_label_num_(vertex_label_num),
        edge_label_num_(edge_label_num),
        partial_v_tables_(partial_v_tables),
        partial_e_tables_(partial_e_tables),
        directed_(directed),
        generate_eid_(generate_eid),
        basic_arrow_fragment_loader_(comm_spec) {}

  ArrowFragmentLoader(vineyard::Client& client,
                      const grape::CommSpec& comm_spec,
                      const std::vector<std::string>& efiles,
                      bool directed = true, bool generate_eid = false)
      : client_(client),
        comm_spec_(comm_spec),
        efiles_(efiles),
        vfiles_(),
        vertex_label_num_(0),
        edge_label_num_(efiles.size()),
        directed_(directed),
        generate_eid_(generate_eid),
        basic_arrow_fragment_loader_(comm_spec) {}

  ~ArrowFragmentLoader() = default;

  boost::leaf::result<vineyard::ObjectID> LoadFragment() {
#if defined(WITH_PROFILING)
    double start_ts = GetCurrentTime();
#endif
    BOOST_LEAF_CHECK(initPartitioner());
#if defined(WITH_PROFILING)
    double init_partitioner_ts = GetCurrentTime();
    VLOG(1) << "initPartitioner uses " << (init_partitioner_ts - start_ts)
            << " seconds";
#endif
    BOOST_LEAF_CHECK(initBasicLoader());
#if defined(WITH_PROFILING)
    double init_basic_loader_ts = GetCurrentTime();
    VLOG(1) << "initBasicLoader uses "
            << (init_basic_loader_ts - init_partitioner_ts) << " seconds";
#endif
    BOOST_LEAF_AUTO(frag_id, shuffleAndBuild());
#if defined(WITH_PROFILING)
    double shuffle_and_build_ts = GetCurrentTime();
    VLOG(1) << "shuffleAndBuild uses "
            << (shuffle_and_build_ts - init_basic_loader_ts) << " seconds";
    VLOG(1) << "[worker-" << comm_spec_.worker_id()
            << "] load fragments use: " << (shuffle_and_build_ts - start_ts)
            << " seconds";
#endif
    return frag_id;
  }

  boost::leaf::result<vineyard::ObjectID> LoadFragmentAsFragmentGroup() {
    BOOST_LEAF_AUTO(frag_id, LoadFragment());
    BOOST_LEAF_AUTO(group_id,
                    constructFragmentGroup(client_, frag_id, comm_spec_,
                                           vertex_label_num_, edge_label_num_));
    return group_id;
  }

 protected:  // for subclasses
  boost::leaf::result<void> initPartitioner() {
#ifdef HASH_PARTITION
    partitioner_.Init(comm_spec_.fnum());
#else
    if (vfiles_.empty()) {
      RETURN_GS_ERROR(
          ErrorCode::kInvalidOperationError,
          "Segmented partitioner is not supported when the v-file is "
          "not provided");
    }
    std::vector<std::shared_ptr<arrow::Table>> vtables;
    {
      BOOST_LEAF_AUTO(tmp, loadVertexTables(vfiles_, 0, 1));
      vtables = tmp;
    }
    std::vector<oid_t> oid_list;

    for (auto& table : vtables) {
      std::shared_ptr<arrow::ChunkedArray> oid_array_chunks =
          table->column(id_column);
      size_t chunk_num = oid_array_chunks->num_chunks();

      for (size_t chunk_i = 0; chunk_i != chunk_num; ++chunk_i) {
        std::shared_ptr<oid_array_t> array =
            std::dynamic_pointer_cast<oid_array_t>(
                oid_array_chunks->chunk(chunk_i));
        int64_t length = array->length();
        for (int64_t i = 0; i < length; ++i) {
          oid_list.emplace_back(oid_t(array->GetView(i)));
        }
      }
    }

    partitioner_.Init(comm_spec_.fnum(), oid_list);
#endif
    return {};
  }

  boost::leaf::result<void> initBasicLoader() {
    std::vector<std::shared_ptr<arrow::Table>> partial_v_tables;
    std::vector<std::vector<std::shared_ptr<arrow::Table>>> partial_e_tables;
    if (!v_streams_.empty() && !e_streams_.empty()) {
      BOOST_LEAF_ASSIGN(partial_v_tables, gatherVTables(client_, v_streams_));
      BOOST_LEAF_ASSIGN(partial_e_tables, gatherETables(client_, e_streams_));
      // note that batches of multiple labels may comes in the same stream.
      vertex_label_num_ = partial_v_tables.size();
      edge_label_num_ = partial_e_tables.size();
    } else if (!partial_v_tables_.empty() && !partial_e_tables_.empty()) {
      for (size_t vlabel = 0; vlabel < partial_v_tables_.size(); ++vlabel) {
        std::shared_ptr<arrow::Table> result_table;
        VY_OK_OR_RAISE(rebuildVTableMetadata(vlabel, partial_v_tables_[vlabel],
                                             result_table));
        partial_v_tables.emplace_back(result_table);
      }
      for (size_t elabel = 0; elabel < partial_e_tables_.size(); ++elabel) {
        std::vector<std::shared_ptr<arrow::Table>> subetables;
        for (auto const& etable : partial_e_tables_[elabel]) {
          std::shared_ptr<arrow::Table> result_table;
          VY_OK_OR_RAISE(rebuildETableMetadata(
              elabel, partial_e_tables_[elabel].size(), etable, result_table));
          subetables.emplace_back(result_table);
        }
        partial_e_tables.emplace_back(subetables);
      }
    } else {
      // if vfiles is empty, we infer oids from efile
      if (vfiles_.empty()) {
        possible_duplicate_oid = true;
        auto load_procedure = [&]() {
          return loadEVTablesFromEFiles(efiles_, comm_spec_.worker_id(),
                                        comm_spec_.worker_num());
        };
        BOOST_LEAF_AUTO(ev_tables, sync_gs_error(comm_spec_, load_procedure));
        partial_v_tables = ev_tables.first;
        partial_e_tables = ev_tables.second;
      } else {
        auto load_v_procedure = [&]() {
          return loadVertexTables(vfiles_, comm_spec_.worker_id(),
                                  comm_spec_.worker_num());
        };
        BOOST_LEAF_ASSIGN(partial_v_tables,
                          sync_gs_error(comm_spec_, load_v_procedure));
        auto load_e_procedure = [&]() {
          return loadEdgeTables(efiles_, comm_spec_.worker_id(),
                                comm_spec_.worker_num());
        };
        BOOST_LEAF_ASSIGN(partial_e_tables,
                          sync_gs_error(comm_spec_, load_e_procedure));
      }
    }

    if (generate_eid_) {
      generateEdgeId(partial_e_tables);
    }

    basic_arrow_fragment_loader_.Init(partial_v_tables, partial_e_tables);
    basic_arrow_fragment_loader_.SetPartitioner(partitioner_);

    return {};
  }

  boost::leaf::result<void> generateEdgeId(
      std::vector<std::vector<std::shared_ptr<arrow::Table>>>& edge_tables) {
    IdParser<uint64_t> eid_parser;
    eid_parser.Init(comm_spec_.fnum(), edge_label_num_);
    for (label_id_t e_label = 0; e_label < edge_label_num_; ++e_label) {
      auto& edge_table_list = edge_tables[e_label];
      uint64_t cur_id = eid_parser.GenerateId(comm_spec_.fid(), e_label, 0);
      for (size_t edge_table_index = 0;
           edge_table_index != edge_table_list.size(); ++edge_table_index) {
        auto& edge_table = edge_table_list[edge_table_index];
        std::vector<std::shared_ptr<arrow::RecordBatch>> batches;
        VY_OK_OR_RAISE(TableToRecordBatches(edge_table, &batches));
        std::vector<std::shared_ptr<arrow::Array>> generated_arrays;
        for (auto& rb : batches) {
          int64_t row_num = rb->num_rows();
          typename ConvertToArrowType<int64_t>::BuilderType builder;
          for (int64_t i = 0; i != row_num; ++i) {
            builder.Append(static_cast<int64_t>(cur_id));
            ++cur_id;
          }
          std::shared_ptr<arrow::Array> eid_array;
          builder.Finish(&eid_array);
          generated_arrays.push_back(eid_array);
        }
        std::shared_ptr<arrow::ChunkedArray> chunked_eid_array =
            std::make_shared<arrow::ChunkedArray>(
                generated_arrays, ConvertToArrowType<int64_t>::TypeValue());

        auto eid_field = std::make_shared<arrow::Field>(
            "eid", ConvertToArrowType<int64_t>::TypeValue());

#if defined(ARROW_VERSION) && ARROW_VERSION < 17000
        CHECK_ARROW_ERROR(edge_table->AddColumn(
            edge_id_column, eid_field, chunked_eid_array, &edge_table));
#else
        CHECK_ARROW_ERROR_AND_ASSIGN(
            edge_table, edge_table->AddColumn(edge_id_column, eid_field,
                                              chunked_eid_array));
#endif
      }
    }

    return {};
  }

  boost::leaf::result<vineyard::ObjectID> shuffleAndBuild() {
#if defined(WITH_PROFILING)
    auto start_ts = GetCurrentTime();
#endif
    // When vfiles_ is empty, it means we build vertex table from efile
    BOOST_LEAF_AUTO(local_v_tables,
                    basic_arrow_fragment_loader_.ShuffleVertexTables(
                        possible_duplicate_oid));
#if defined(WITH_PROFILING)
    auto shuffle_vtable_ts = GetCurrentTime();
    VLOG(1) << "ShuffleVertexTables uses " << (shuffle_vtable_ts - start_ts)
            << " seconds";
#endif
    auto oid_lists = basic_arrow_fragment_loader_.GetOidLists();
    BasicArrowVertexMapBuilder<typename InternalType<oid_t>::type, vid_t>
        vm_builder(client_, comm_spec_.fnum(), vertex_label_num_, oid_lists);
    auto vm = vm_builder.Seal(client_);
    auto vm_ptr =
        std::dynamic_pointer_cast<vertex_map_t>(client_.GetObject(vm->id()));
    auto mapper = [&vm_ptr](fid_t fid, label_id_t label, internal_oid_t oid,
                            vid_t& gid) {
      CHECK(vm_ptr->GetGid(fid, label, oid, gid));
      return true;
    };

#if defined(WITH_PROFILING)
    auto build_vertex_map_ts = GetCurrentTime();
    VLOG(1) << "Build vertex map uses "
            << (build_vertex_map_ts - shuffle_vtable_ts) << " seconds";
#endif
    BOOST_LEAF_AUTO(local_e_tables,
                    basic_arrow_fragment_loader_.ShuffleEdgeTables(mapper));
#if defined(WITH_PROFILING)
    auto shuffle_etable_ts = GetCurrentTime();
    VLOG(1) << "ShuffleEdgeTables uses "
            << (shuffle_etable_ts - build_vertex_map_ts) << " seconds";
#endif
    BasicArrowFragmentBuilder<oid_t, vid_t> frag_builder(client_, vm_ptr);
    PropertyGraphSchema schema;

    schema.set_fnum(comm_spec_.fnum());

    {
      std::vector<std::string> vertex_label_list(vertex_label_num_);
      std::vector<bool> vertex_label_bitset(vertex_label_num_, false);
      for (auto& pair : vertex_label_to_index_) {
        if (pair.second > vertex_label_num_) {
          RETURN_GS_ERROR(ErrorCode::kIOError,
                          "Failed to map vertex label to index");
        }
        if (vertex_label_bitset[pair.second]) {
          RETURN_GS_ERROR(ErrorCode::kIOError,
                          "Multiple vertex labels are mapped to one index.");
        }
        vertex_label_bitset[pair.second] = true;
        vertex_label_list[pair.second] = pair.first;
      }
      for (label_id_t v_label = 0; v_label != vertex_label_num_; ++v_label) {
        std::string vertex_label = vertex_label_list[v_label];
        auto entry = schema.CreateEntry(vertex_label, "VERTEX");

        std::unordered_map<std::string, std::string> kvs;
        auto table = local_v_tables[v_label];
        table->schema()->metadata()->ToUnorderedMap(&kvs);

        entry->AddPrimaryKeys(1, std::vector<std::string>{kvs["primary_key"]});

        // N.B. ID column is not removed, and we need that
        for (int64_t i = 0; i < table->num_columns(); ++i) {
          entry->AddProperty(table->schema()->field(i)->name(),
                             table->schema()->field(i)->type());
        }
      }
    }

    {
      std::vector<std::string> edge_label_list(edge_label_num_);
      std::vector<bool> edge_label_bitset(edge_label_num_, false);
      for (auto& pair : edge_label_to_index_) {
        if (pair.second > edge_label_num_) {
          RETURN_GS_ERROR(ErrorCode::kIOError,
                          "Failed to map edge label to index");
        }
        if (edge_label_bitset[pair.second]) {
          RETURN_GS_ERROR(ErrorCode::kIOError,
                          "Multiple edge labels are mapped to one index.");
        }
        edge_label_bitset[pair.second] = true;
        edge_label_list[pair.second] = pair.first;
      }
      for (label_id_t e_label = 0; e_label != edge_label_num_; ++e_label) {
        std::string edge_label = edge_label_list[e_label];
        auto entry = schema.CreateEntry(edge_label, "EDGE");
        auto& pairs = edge_vertex_label_.at(edge_label);
        for (auto& vpair : pairs) {
          std::string src_label = vpair.first;
          std::string dst_label = vpair.second;
          entry->AddRelation(src_label, dst_label);
        }

        auto table = local_e_tables.at(e_label);
        for (int64_t i = 2; i < table->num_columns(); ++i) {
          entry->AddProperty(table->schema()->field(i)->name(),
                             table->schema()->field(i)->type());
        }
      }
    }

    frag_builder.SetPropertyGraphSchema(std::move(schema));

    int thread_num =
        (std::thread::hardware_concurrency() + comm_spec_.local_num() - 1) /
        comm_spec_.local_num();
#if defined(WITH_PROFILING)
    auto frag_builder_start_ts = GetCurrentTime();
#endif
    BOOST_LEAF_CHECK(frag_builder.Init(
        comm_spec_.fid(), comm_spec_.fnum(), std::move(local_v_tables),
        std::move(local_e_tables), directed_, thread_num));
#if defined(WITH_PROFILING)
    auto frag_builder_init_ts = GetCurrentTime();
    VLOG(1) << "Init frag builder uses "
            << (frag_builder_init_ts - frag_builder_start_ts) << " seconds";
#endif
    auto frag = std::dynamic_pointer_cast<ArrowFragment<oid_t, vid_t>>(
        frag_builder.Seal(client_));
#if defined(WITH_PROFILING)
    auto frag_builder_seal_ts = GetCurrentTime();
    VLOG(1) << "Seal frag builder uses "
            << (frag_builder_seal_ts - frag_builder_init_ts) << " seconds";
#endif
    VINEYARD_CHECK_OK(client_.Persist(frag->id()));
#if defined(WITH_PROFILING)
    auto frag_builder_persist_ts = GetCurrentTime();
    VLOG(1) << "Persist frag builder uses "
            << (frag_builder_persist_ts - frag_builder_seal_ts) << " seconds";
#endif
    return frag->id();
  }

  boost::leaf::result<vineyard::ObjectID> constructFragmentGroup(
      vineyard::Client& client, vineyard::ObjectID frag_id,
      const grape::CommSpec& comm_spec, label_id_t v_label_num,
      label_id_t e_label_num) {
    vineyard::ObjectID group_object_id;
    uint64_t instance_id = client.instance_id();

    if (comm_spec.worker_id() == 0) {
      std::vector<uint64_t> gathered_instance_ids(comm_spec.worker_num());
      std::vector<vineyard::ObjectID> gathered_object_ids(
          comm_spec.worker_num());

      MPI_Gather(&instance_id, sizeof(uint64_t), MPI_CHAR,
                 &gathered_instance_ids[0], sizeof(uint64_t), MPI_CHAR, 0,
                 comm_spec.comm());

      MPI_Gather(&frag_id, sizeof(vineyard::ObjectID), MPI_CHAR,
                 &gathered_object_ids[0], sizeof(vineyard::ObjectID), MPI_CHAR,
                 0, comm_spec.comm());

      ArrowFragmentGroupBuilder builder;
      builder.set_total_frag_num(comm_spec.fnum());
      builder.set_vertex_label_num(v_label_num);
      builder.set_edge_label_num(e_label_num);
      for (fid_t i = 0; i < comm_spec.fnum(); ++i) {
        builder.AddFragmentObject(
            i, gathered_object_ids[comm_spec.FragToWorker(i)],
            gathered_instance_ids[comm_spec.FragToWorker(i)]);
      }

      auto group_object =
          std::dynamic_pointer_cast<ArrowFragmentGroup>(builder.Seal(client));
      group_object_id = group_object->id();
      VY_OK_OR_RAISE(client.Persist(group_object_id));

      MPI_Bcast(&group_object_id, sizeof(vineyard::ObjectID), MPI_CHAR, 0,
                comm_spec.comm());

    } else {
      MPI_Gather(&instance_id, sizeof(uint64_t), MPI_CHAR, NULL,
                 sizeof(uint64_t), MPI_CHAR, 0, comm_spec.comm());
      MPI_Gather(&frag_id, sizeof(vineyard::ObjectID), MPI_CHAR, NULL,
                 sizeof(vineyard::ObjectID), MPI_CHAR, 0, comm_spec.comm());

      MPI_Bcast(&group_object_id, sizeof(vineyard::ObjectID), MPI_CHAR, 0,
                comm_spec.comm());
    }
    return group_object_id;
  }

  boost::leaf::result<std::vector<std::shared_ptr<arrow::Table>>>
  loadVertexTables(const std::vector<std::string>& files, int index,
                   int total_parts) {
    auto label_num = static_cast<label_id_t>(files.size());
    std::vector<std::shared_ptr<arrow::Table>> tables(label_num);

    for (label_id_t label_id = 0; label_id < label_num; ++label_id) {
      std::unique_ptr<vineyard::LocalIOAdaptor,
                      std::function<void(vineyard::LocalIOAdaptor*)>>
          io_adaptor(new vineyard::LocalIOAdaptor(files[label_id] +
                                                  "#header_row=true"),
                     io_deleter_);
      auto read_procedure =
          [&]() -> boost::leaf::result<std::shared_ptr<arrow::Table>> {
        VY_OK_OR_RAISE(io_adaptor->SetPartialRead(index, total_parts));
        VY_OK_OR_RAISE(io_adaptor->Open());
        std::shared_ptr<arrow::Table> table;
        VY_OK_OR_RAISE(io_adaptor->ReadTable(&table));
        return table;
      };

      BOOST_LEAF_AUTO(table, sync_gs_error(comm_spec_, read_procedure));

      auto sync_schema_procedure =
          [&]() -> boost::leaf::result<std::shared_ptr<arrow::Table>> {
        return SyncSchema(table, comm_spec_);
      };

      BOOST_LEAF_AUTO(normalized_table,
                      sync_gs_error(comm_spec_, sync_schema_procedure));

      auto meta = std::make_shared<arrow::KeyValueMetadata>();

      meta->Append("type", "VERTEX");
      meta->Append(basic_loader_t::ID_COLUMN, std::to_string(id_column));

      auto adaptor_meta = io_adaptor->GetMeta();
      // Check if label name is in meta
      if (adaptor_meta.find(LABEL_TAG) == adaptor_meta.end()) {
        RETURN_GS_ERROR(
            ErrorCode::kIOError,
            "Metadata of input vertex files should contain label name");
      }
      auto v_label_name = adaptor_meta.find(LABEL_TAG)->second;

#if defined(ARROW_VERSION) && ARROW_VERSION < 17000
      std::unordered_map<std::string, std::string> metakv;
      meta->ToUnorderedMap(&metakv);
      for (auto const& kv : adaptor_meta) {
        metakv[kv.first] = kv.second;
      }
      meta = std::make_shared<arrow::KeyValueMetadata>();
      for (auto const& kv : metakv) {
        meta->Append(kv.first, kv.second);
      }
#else
      for (auto const& kv : adaptor_meta) {
        CHECK_ARROW_ERROR(meta->Set(kv.first, kv.second));
      }
#endif

      tables[label_id] = normalized_table->ReplaceSchemaMetadata(meta);
      vertex_label_to_index_[v_label_name] = label_id;
    }
    return tables;
  }

  boost::leaf::result<std::vector<std::vector<std::shared_ptr<arrow::Table>>>>
  loadEdgeTables(const std::vector<std::string>& files, int index,
                 int total_parts) {
    auto label_num = static_cast<label_id_t>(files.size());
    std::vector<std::vector<std::shared_ptr<arrow::Table>>> tables(label_num);

    try {
      for (label_id_t label_id = 0; label_id < label_num; ++label_id) {
        std::vector<std::string> sub_label_files;
        boost::split(sub_label_files, files[label_id], boost::is_any_of(";"));

        for (size_t j = 0; j < sub_label_files.size(); ++j) {
          std::unique_ptr<vineyard::LocalIOAdaptor,
                          std::function<void(vineyard::LocalIOAdaptor*)>>
              io_adaptor(new vineyard::LocalIOAdaptor(sub_label_files[j] +
                                                      "#header_row=true"),
                         io_deleter_);
          auto read_procedure =
              [&]() -> boost::leaf::result<std::shared_ptr<arrow::Table>> {
            VY_OK_OR_RAISE(io_adaptor->SetPartialRead(index, total_parts));
            VY_OK_OR_RAISE(io_adaptor->Open());
            std::shared_ptr<arrow::Table> table;
            VY_OK_OR_RAISE(io_adaptor->ReadTable(&table));
            return table;
          };
          BOOST_LEAF_AUTO(table, sync_gs_error(comm_spec_, read_procedure));

          auto sync_schema_procedure =
              [&]() -> boost::leaf::result<std::shared_ptr<arrow::Table>> {
            return SyncSchema(table, comm_spec_);
          };
          BOOST_LEAF_AUTO(normalized_table,
                          sync_gs_error(comm_spec_, sync_schema_procedure));

          std::shared_ptr<arrow::KeyValueMetadata> meta(
              new arrow::KeyValueMetadata());
          meta->Append("type", "EDGE");
          meta->Append(basic_loader_t::SRC_COLUMN, std::to_string(src_column));
          meta->Append(basic_loader_t::DST_COLUMN, std::to_string(dst_column));
          meta->Append("sub_label_num", std::to_string(sub_label_files.size()));

          auto adaptor_meta = io_adaptor->GetMeta();
          auto it = adaptor_meta.find(LABEL_TAG);
          if (it == adaptor_meta.end()) {
            RETURN_GS_ERROR(
                ErrorCode::kIOError,
                "Metadata of input edge files should contain label name");
          }
          std::string edge_label_name = it->second;

          it = adaptor_meta.find(SRC_LABEL_TAG);
          if (it == adaptor_meta.end()) {
            RETURN_GS_ERROR(
                ErrorCode::kIOError,
                "Metadata of input edge files should contain src label name");
          }
          std::string src_label_name = it->second;

          it = adaptor_meta.find(DST_LABEL_TAG);
          if (it == adaptor_meta.end()) {
            RETURN_GS_ERROR(
                ErrorCode::kIOError,
                "Metadata of input edge files should contain dst label name");
          }
          std::string dst_label_name = it->second;

#if defined(ARROW_VERSION) && ARROW_VERSION < 17000
          std::unordered_map<std::string, std::string> metakv;
          meta->ToUnorderedMap(&metakv);
          metakv[LABEL_TAG] = edge_label_name;
          metakv[basic_loader_t::SRC_LABEL_ID] =
              std::to_string(vertex_label_to_index_.at(src_label_name));
          metakv[basic_loader_t::DST_LABEL_ID] =
              std::to_string(vertex_label_to_index_.at(dst_label_name));
          meta = std::make_shared<arrow::KeyValueMetadata>();
          for (auto const& kv : metakv) {
            meta->Append(kv.first, kv.second);
          }
#else
          CHECK_ARROW_ERROR(meta->Set(LABEL_TAG, edge_label_name));
          CHECK_ARROW_ERROR(meta->Set(
              basic_loader_t::SRC_LABEL_ID,
              std::to_string(vertex_label_to_index_.at(src_label_name))));
          CHECK_ARROW_ERROR(meta->Set(
              basic_loader_t::DST_LABEL_ID,
              std::to_string(vertex_label_to_index_.at(dst_label_name))));
#endif

          tables[label_id].emplace_back(
              normalized_table->ReplaceSchemaMetadata(meta));
          edge_vertex_label_[edge_label_name].insert(
              std::make_pair(src_label_name, dst_label_name));
          edge_label_to_index_[edge_label_name] = label_id;
        }
      }
    } catch (std::exception& e) {
      RETURN_GS_ERROR(ErrorCode::kIOError, std::string(e.what()));
    }
    return tables;
  }

  boost::leaf::result<
      std::pair<std::vector<std::shared_ptr<arrow::Table>>,
                std::vector<std::vector<std::shared_ptr<arrow::Table>>>>>
  loadEVTablesFromEFiles(const std::vector<std::string>& efiles, int index,
                         int total_parts) {
    std::vector<std::string> vertex_label_names;
    {
      std::set<std::string> vertex_label_name_set;

      // We don't open file, just get metadata from filename
      for (auto& efile : efiles) {
        std::vector<std::string> sub_label_files;
        // for each type of edge, efile is separated by ;
        boost::split(sub_label_files, efile, boost::is_any_of(";"));

        for (auto& sub_efile : sub_label_files) {
          std::unique_ptr<vineyard::LocalIOAdaptor,
                          std::function<void(vineyard::LocalIOAdaptor*)>>
              io_adaptor(
                  new vineyard::LocalIOAdaptor(sub_efile + "#header_row=true"),
                  io_deleter_);
          auto meta = io_adaptor->GetMeta();
          auto src_label_name = meta.find(SRC_LABEL_TAG);
          auto dst_label_name = meta.find(DST_LABEL_TAG);

          if (src_label_name == meta.end() || dst_label_name == meta.end()) {
            RETURN_GS_ERROR(
                ErrorCode::kIOError,
                "Metadata of input edge files should contain label name");
          } else {
            vertex_label_name_set.insert(src_label_name->second);
            vertex_label_name_set.insert(dst_label_name->second);
          }
        }
      }

      vertex_label_num_ = vertex_label_name_set.size();
      vertex_label_names.resize(vertex_label_num_);
      // number label id
      label_id_t v_label_id = 0;
      for (auto& vertex_name : vertex_label_name_set) {
        vertex_label_to_index_[vertex_name] = v_label_id;
        vertex_label_names[v_label_id] = vertex_name;
        v_label_id++;
      }
    }

    std::vector<std::vector<std::shared_ptr<arrow::Table>>> etables(
        edge_label_num_);
    std::vector<OidSet<oid_t>> oids(vertex_label_num_);

    try {
      for (label_id_t e_label_id = 0; e_label_id < edge_label_num_;
           ++e_label_id) {
        std::vector<std::string> sub_label_files;
        boost::split(sub_label_files, efiles[e_label_id],
                     boost::is_any_of(";"));

        for (auto& sub_efile : sub_label_files) {
          std::unique_ptr<vineyard::LocalIOAdaptor,
                          std::function<void(vineyard::LocalIOAdaptor*)>>
              io_adaptor(
                  new vineyard::LocalIOAdaptor(sub_efile + "#header_row=true"),
                  io_deleter_);

          auto read_procedure =
              [&]() -> boost::leaf::result<std::shared_ptr<arrow::Table>> {
            VY_OK_OR_RAISE(io_adaptor->SetPartialRead(index, total_parts));
            VY_OK_OR_RAISE(io_adaptor->Open());
            std::shared_ptr<arrow::Table> table;
            VY_OK_OR_RAISE(io_adaptor->ReadTable(&table));
            return table;
          };

          BOOST_LEAF_AUTO(table, sync_gs_error(comm_spec_, read_procedure));

          auto sync_schema_procedure =
              [&]() -> boost::leaf::result<std::shared_ptr<arrow::Table>> {
            return SyncSchema(table, comm_spec_);
          };

          BOOST_LEAF_AUTO(normalized_table,
                          sync_gs_error(comm_spec_, sync_schema_procedure));

          auto adaptor_meta = io_adaptor->GetMeta();
          auto it = adaptor_meta.find(LABEL_TAG);
          if (it == adaptor_meta.end()) {
            RETURN_GS_ERROR(
                ErrorCode::kIOError,
                "Metadata of input edge files should contain label name");
          }

          std::shared_ptr<arrow::KeyValueMetadata> meta(
              new arrow::KeyValueMetadata());
          meta->Append("type", "EDGE");
          meta->Append(basic_loader_t::SRC_COLUMN, std::to_string(src_column));
          meta->Append(basic_loader_t::DST_COLUMN, std::to_string(dst_column));
          meta->Append("sub_label_num", std::to_string(sub_label_files.size()));

          std::string edge_label_name = it->second;
          meta->Append("label", edge_label_name);

          it = adaptor_meta.find(SRC_LABEL_TAG);
          if (it == adaptor_meta.end()) {
            RETURN_GS_ERROR(
                ErrorCode::kIOError,
                "Metadata of input edge files should contain src label name");
          }
          std::string src_label_name = it->second;
          auto src_label_id = vertex_label_to_index_.at(src_label_name);

          it = adaptor_meta.find(DST_LABEL_TAG);
          if (it == adaptor_meta.end()) {
            RETURN_GS_ERROR(
                ErrorCode::kIOError,
                "Metadata of input edge files should contain dst label name");
          }
          std::string dst_label_name = it->second;
          auto dst_label_id = vertex_label_to_index_.at(dst_label_name);

#if defined(ARROW_VERSION) && ARROW_VERSION < 17000
          std::unordered_map<std::string, std::string> metakv;
          meta->ToUnorderedMap(&metakv);
          metakv[LABEL_TAG] = edge_label_name;
          metakv[basic_loader_t::SRC_LABEL_ID] = std::to_string(src_label_id);
          metakv[basic_loader_t::DST_LABEL_ID] = std::to_string(dst_label_id);
          meta = std::make_shared<arrow::KeyValueMetadata>();
          for (auto const& kv : metakv) {
            meta->Append(kv.first, kv.second);
          }
#else
          CHECK_ARROW_ERROR(meta->Set(basic_loader_t::SRC_LABEL_ID,
                                      std::to_string(src_label_id)));
          CHECK_ARROW_ERROR(meta->Set(basic_loader_t::DST_LABEL_ID,
                                      std::to_string(dst_label_id)));
#endif

          auto e_table = normalized_table->ReplaceSchemaMetadata(meta);

          etables[e_label_id].emplace_back(e_table);
          edge_vertex_label_[edge_label_name].insert(
              std::make_pair(src_label_name, dst_label_name));
          if (edge_label_to_index_.find(edge_label_name) ==
              edge_label_to_index_.end()) {
            edge_label_to_index_[edge_label_name] = e_label_id;
          } else if (edge_label_to_index_[edge_label_name] != e_label_id) {
            RETURN_GS_ERROR(
                ErrorCode::kInvalidValueError,
                "Edge label is not consistent, " + edge_label_name + ": " +
                    std::to_string(e_label_id) + " vs " +
                    std::to_string(edge_label_to_index_[edge_label_name]));
          }

          // Build oid set from etable
          BOOST_LEAF_CHECK(
              oids[src_label_id].BatchInsert(e_table->column(src_column)));
          BOOST_LEAF_CHECK(
              oids[dst_label_id].BatchInsert(e_table->column(dst_column)));
        }
      }
    } catch (std::exception& e) {
      RETURN_GS_ERROR(ErrorCode::kIOError, std::string(e.what()));
    }

    // Now, oids are ready to use
    std::vector<std::shared_ptr<arrow::Table>> vtables(vertex_label_num_);

    for (auto v_label_id = 0; v_label_id < vertex_label_num_; v_label_id++) {
      auto label_name = vertex_label_names[v_label_id];
      std::vector<std::shared_ptr<arrow::Field>> schema_vector{arrow::field(
          label_name, vineyard::ConvertToArrowType<oid_t>::TypeValue())};
      BOOST_LEAF_AUTO(oid_array, oids[v_label_id].ToArrowArray());
      std::vector<std::shared_ptr<arrow::Array>> arrays{oid_array};
      auto schema = std::make_shared<arrow::Schema>(schema_vector);
      auto v_table = arrow::Table::Make(schema, arrays);
      std::shared_ptr<arrow::KeyValueMetadata> meta(
          new arrow::KeyValueMetadata());

      meta->Append("type", "VERTEX");
      meta->Append("label_index", std::to_string(v_label_id));
      meta->Append("label", label_name);
      meta->Append(basic_loader_t::ID_COLUMN, std::to_string(id_column));
      vtables[v_label_id] = v_table->ReplaceSchemaMetadata(meta);
    }
    return std::make_pair(vtables, etables);
  }

  Status readTableFromVineyard(vineyard::Client& client,
                               const ObjectID object_id,
                               std::shared_ptr<arrow::Table>& table) {
    auto pstream = client.GetObject<vineyard::ParallelStream>(object_id);
    RETURN_ON_ASSERT(pstream != nullptr,
                     "Object not exists: " + VYObjectIDToString(object_id));
    auto local_streams = pstream->GetLocalStreams<vineyard::DataframeStream>();
    int local_worker_num = comm_spec_.local_num();

    size_t split_size = local_streams.size() / local_worker_num +
                        (local_streams.size() % local_worker_num == 0 ? 0 : 1);
    int start_to_read = comm_spec_.local_id() * split_size;
    int end_to_read = std::max(local_streams.size(),
                               (comm_spec_.local_id() + 1) * split_size);

    std::mutex mutex_for_results;
    std::vector<std::shared_ptr<arrow::Table>> tables;

    auto reader = [&client, &local_streams, &mutex_for_results,
                   &tables](size_t idx) {
      // use a local client, since reading from stream may block the client.
      Client local_client;
      RETURN_ON_ERROR(local_client.Connect(client.IPCSocket()));
      auto reader = local_streams[idx]->OpenReader(local_client);
      std::shared_ptr<arrow::Table> table;
      RETURN_ON_ERROR(reader->ReadTable(table));
      VLOG(10) << "table from stream: " << table->schema()->ToString();
      {
        std::lock_guard<std::mutex> scoped_lock(mutex_for_results);
        tables.emplace_back(table);
      }
      return Status::OK();
    };

    ThreadGroup tg;
    for (size_t idx = start_to_read; idx != end_to_read; ++idx) {
      tg.AddTask(reader, idx);
    }
    auto readers_status = tg.TakeResults();
    for (auto const& status : readers_status) {
      RETURN_ON_ERROR(status);
    }
    RETURN_ON_ASSERT(!tables.empty(),
                     "This worker doesn't receive any streams");
    table = vineyard::ConcatenateTables(tables);
    return Status::OK();
  }

  Status readRecordBatchesFromVineyard(
      vineyard::Client& client, const ObjectID object_id,
      std::vector<std::shared_ptr<arrow::RecordBatch>>& batches) {
    auto pstream = client.GetObject<vineyard::ParallelStream>(object_id);
    RETURN_ON_ASSERT(pstream != nullptr,
                     "Object not exists: " + VYObjectIDToString(object_id));
    auto local_streams = pstream->GetLocalStreams<vineyard::DataframeStream>();
    int local_worker_num = comm_spec_.local_num();

    size_t split_size = local_streams.size() / local_worker_num +
                        (local_streams.size() % local_worker_num == 0 ? 0 : 1);
    size_t start_to_read = comm_spec_.local_id() * split_size;
    size_t end_to_read = std::max(local_streams.size(),
                                  (comm_spec_.local_id() + 1) * split_size);

    std::mutex mutex_for_results;

    auto reader = [&client, &local_streams, &mutex_for_results,
                   &batches](size_t idx) {
      // use a local client, since reading from stream may block the client.
      Client local_client;
      RETURN_ON_ERROR(local_client.Connect(client.IPCSocket()));
      auto reader = local_streams[idx]->OpenReader(local_client);
      std::vector<std::shared_ptr<arrow::RecordBatch>> read_batches;
      RETURN_ON_ERROR(reader->ReadRecordBatches(read_batches));
      {
        std::lock_guard<std::mutex> scoped_lock(mutex_for_results);
        for (auto const& batch : read_batches) {
          VLOG(10) << "recordbatch from stream: "
                   << batch->schema()->ToString();
          batches.emplace_back(batch);
        }
      }
      return Status::OK();
    };

    ThreadGroup tg;
    for (size_t idx = start_to_read; idx != end_to_read; ++idx) {
      tg.AddTask(reader, idx);
    }
    auto readers_status = tg.TakeResults();
    for (auto const& status : readers_status) {
      RETURN_ON_ERROR(status);
    }
    RETURN_ON_ASSERT(batches.size() > 0,
                     "This worker doesn't receive any streams");
    return Status::OK();
  }

  Status rebuildVTableMetadata(label_id_t label_id,
                               std::shared_ptr<arrow::Table> table,
                               std::shared_ptr<arrow::Table>& target) {
    std::shared_ptr<arrow::KeyValueMetadata> meta;
    if (table->schema()->metadata() != nullptr) {
      meta = table->schema()->metadata()->Copy();
    } else {
      meta = std::make_shared<arrow::KeyValueMetadata>();
    }
    meta->Append("type", "VERTEX");
    meta->Append(basic_loader_t::ID_COLUMN, std::to_string(id_column));

    int label_meta_index = meta->FindKey(LABEL_TAG);
    RETURN_ON_ASSERT(
        label_meta_index != -1,
        "Metadata of input vertex files should contain label name");
    vertex_label_to_index_[meta->value(label_meta_index)] = label_id;

    target = table->ReplaceSchemaMetadata(meta);
    return Status::OK();
  }

  Status rebuildETableMetadata(label_id_t label_id, size_t const subtable_size,
                               std::shared_ptr<arrow::Table> table,
                               std::shared_ptr<arrow::Table>& target) {
    std::shared_ptr<arrow::KeyValueMetadata> meta;
    if (table->schema()->metadata() != nullptr) {
      meta = table->schema()->metadata()->Copy();
    } else {
      meta.reset(new arrow::KeyValueMetadata());
    }
    meta->Append("type", "EDGE");
    meta->Append(basic_loader_t::SRC_COLUMN, std::to_string(src_column));
    meta->Append(basic_loader_t::DST_COLUMN, std::to_string(dst_column));
    meta->Append("sub_label_num", std::to_string(subtable_size));

    int label_meta_index = meta->FindKey(LABEL_TAG);
    RETURN_ON_ASSERT(label_meta_index != -1,
                     "Metadata of input edge files should contain label name");
    std::string edge_label_name = meta->value(label_meta_index);

    int src_label_meta_index = meta->FindKey(SRC_LABEL_TAG);
    RETURN_ON_ASSERT(
        src_label_meta_index != -1,
        "Metadata of input edge files should contain src_label name");
    std::string src_label_name = meta->value(src_label_meta_index);

    int dst_label_meta_index = meta->FindKey(DST_LABEL_TAG);
    RETURN_ON_ASSERT(
        dst_label_meta_index != -1,
        "Metadata of input edge files should contain dst_label name");
    std::string dst_label_name = meta->value(dst_label_meta_index);

#if defined(ARROW_VERSION) && ARROW_VERSION < 17000
    std::unordered_map<std::string, std::string> metakv;
    meta->ToUnorderedMap(&metakv);
    metakv[LABEL_TAG] = edge_label_name;
    metakv[basic_loader_t::SRC_LABEL_ID] =
        std::to_string(vertex_label_to_index_.at(src_label_name));
    metakv[basic_loader_t::DST_LABEL_ID] =
        std::to_string(vertex_label_to_index_.at(dst_label_name));
    meta = std::make_shared<arrow::KeyValueMetadata>();
    for (auto const& kv : metakv) {
      meta->Append(kv.first, kv.second);
    }
#else
    RETURN_ON_ARROW_ERROR(
        meta->Set(basic_loader_t::SRC_LABEL_ID,
                  std::to_string(vertex_label_to_index_.at(src_label_name))));
    RETURN_ON_ARROW_ERROR(
        meta->Set(basic_loader_t::DST_LABEL_ID,
                  std::to_string(vertex_label_to_index_.at(dst_label_name))));
#endif

    edge_vertex_label_[edge_label_name].insert(
        std::make_pair(src_label_name, dst_label_name));
    edge_label_to_index_[edge_label_name] = label_id;

    target = table->ReplaceSchemaMetadata(meta);
    return Status::OK();
  }

  boost::leaf::result<std::vector<std::shared_ptr<arrow::Table>>> gatherVTables(
      vineyard::Client& client, const std::vector<ObjectID>& vstreams) {
    using batch_group_t =
        std::unordered_map<std::string,
                           std::vector<std::shared_ptr<arrow::RecordBatch>>>;
    std::vector<std::shared_ptr<arrow::RecordBatch>> record_batches;
    std::mutex mutex_for_results;
    auto reader = [this, &client, &mutex_for_results,
                   &record_batches](ObjectID const vstream) {
      std::vector<std::shared_ptr<arrow::RecordBatch>> batches;
      auto status = readRecordBatchesFromVineyard(client, vstream, batches);
      if (status.ok()) {
        std::lock_guard<std::mutex> scoped_lock(mutex_for_results);
        record_batches.insert(record_batches.end(), batches.begin(),
                              batches.end());
      } else {
        LOG(ERROR) << "Failed to read from stream "
                   << VYObjectIDToString(vstream) << ": " << status.ToString();
      }
      return Status::OK();
    };

    ThreadGroup tg;
    for (auto const& vstream : vstreams) {
      tg.AddTask(reader, vstream);
    }
    tg.TakeResults();

    batch_group_t grouped_batches;
    for (auto const& batch : record_batches) {
      auto metadata = batch->schema()->metadata();
      if (metadata == nullptr) {
        LOG(ERROR) << "Invalid batch ignored: no metadata: "
                   << batch->schema()->ToString();
        continue;
      }
      std::unordered_map<std::string, std::string> meta_map;
      metadata->ToUnorderedMap(&meta_map);
      grouped_batches[meta_map.at("label")].emplace_back(batch);
    }

    std::vector<std::shared_ptr<arrow::Table>> tables;
    label_id_t v_label_id = 0;
    for (auto const& group : grouped_batches) {
      std::shared_ptr<arrow::Table> table;
      VY_OK_OR_RAISE(vineyard::RecordBatchesToTable(group.second, &table));
      std::shared_ptr<arrow::Table> result_table;
      VY_OK_OR_RAISE(rebuildVTableMetadata(v_label_id++, table, result_table));
      tables.emplace_back(result_table);
    }
    return tables;
  }

  boost::leaf::result<std::vector<std::vector<std::shared_ptr<arrow::Table>>>>
  gatherETables(vineyard::Client& client,
                const std::vector<std::vector<ObjectID>>& estreams) {
    using batch_group_t = std::unordered_map<
        std::string,
        std::map<std::pair<std::string, std::string>,
                 std::vector<std::shared_ptr<arrow::RecordBatch>>>>;
    std::vector<std::shared_ptr<arrow::RecordBatch>> record_batches;
    std::mutex mutex_for_results;
    auto reader = [this, &client, &mutex_for_results,
                   &record_batches](ObjectID const estream) {
      std::vector<std::shared_ptr<arrow::RecordBatch>> batches;
      auto status = readRecordBatchesFromVineyard(client, estream, batches);
      if (status.ok()) {
        std::lock_guard<std::mutex> scoped_lock(mutex_for_results);
        record_batches.insert(record_batches.end(), batches.begin(),
                              batches.end());
      } else {
        LOG(ERROR) << "Failed to read from stream "
                   << VYObjectIDToString(estream) << ": " << status.ToString();
      }
      return Status::OK();
    };

    ThreadGroup tg;
    for (auto const& esubstreams : estreams) {
      for (auto const& estream : esubstreams) {
        tg.AddTask(reader, estream);
      }
    }
    tg.TakeResults();

    batch_group_t grouped_batches;
    for (auto const& batch : record_batches) {
      auto metadata = batch->schema()->metadata();
      if (metadata == nullptr) {
        LOG(ERROR) << "Invalid batch ignored: no metadata: "
                   << batch->schema()->ToString();
        continue;
      }
      std::unordered_map<std::string, std::string> meta_map;
      metadata->ToUnorderedMap(&meta_map);
      grouped_batches[meta_map.at("label")]
                     [std::make_pair(meta_map.at("src_label"),
                                     meta_map.at("dst_label"))]
                         .emplace_back(batch);
    }

    std::vector<std::vector<std::shared_ptr<arrow::Table>>> tables;
    label_id_t e_label_id = 0;
    for (auto const& group : grouped_batches) {
      std::shared_ptr<arrow::Table> table;
      std::vector<std::shared_ptr<arrow::Table>> subtables;
      for (auto const& subgroup : group.second) {
        VY_OK_OR_RAISE(vineyard::RecordBatchesToTable(subgroup.second, &table));
        std::shared_ptr<arrow::Table> result_table;
        VY_OK_OR_RAISE(rebuildETableMetadata(e_label_id, group.second.size(),
                                             table, result_table));
        subtables.emplace_back(result_table);
      }
      e_label_id += 1;
      tables.emplace_back(subtables);
    }
    return tables;
  }

  arrow::Status swapColumn(std::shared_ptr<arrow::Table> in, int lhs_index,
                           int rhs_index, std::shared_ptr<arrow::Table>* out) {
    if (lhs_index == rhs_index) {
      out = &in;
      return arrow::Status::OK();
    }
    if (lhs_index > rhs_index) {
      return arrow::Status::Invalid("lhs index must smaller than rhs index.");
    }
    auto lhs_field = in->schema()->field(lhs_index);
    auto lhs_column = in->column(lhs_index);
    auto rhs_field = in->schema()->field(rhs_index);
    auto rhs_column = in->column(rhs_index);
#if defined(ARROW_VERSION) && ARROW_VERSION < 17000
    CHECK_ARROW_ERROR(in->RemoveColumn(rhs_index, &in));
    CHECK_ARROW_ERROR(in->RemoveColumn(lhs_index, &in));
    CHECK_ARROW_ERROR(in->AddColumn(lhs_index, rhs_field, rhs_column, out));
    CHECK_ARROW_ERROR(in->AddColumn(rhs_index, lhs_field, lhs_column, out));
#else
    CHECK_ARROW_ERROR_AND_ASSIGN(in, in->RemoveColumn(rhs_index));
    CHECK_ARROW_ERROR_AND_ASSIGN(in, in->RemoveColumn(lhs_index));
    CHECK_ARROW_ERROR_AND_ASSIGN(
        *out, in->AddColumn(lhs_index, rhs_field, rhs_column));
    CHECK_ARROW_ERROR_AND_ASSIGN(
        *out, in->AddColumn(rhs_index, lhs_field, lhs_column));
#endif
    return arrow::Status::OK();
  }

<<<<<<< HEAD
  boost::leaf::result<std::shared_ptr<arrow::Schema>> TypeLoosen(
      const std::vector<std::shared_ptr<arrow::Schema>>& schemas) {
    size_t field_num = 0;
    for (const auto& schema : schemas) {
      if (schema != nullptr) {
        field_num = schema->num_fields();
        break;
      }
    }
    if (field_num == 0) {
      RETURN_GS_ERROR(ErrorCode::kInvalidOperationError,
                      "Every schema is empty");
    }
    // Perform type lossen.
    // timestamp -> int64 -> double -> utf8   binary (not supported)
    std::vector<std::vector<std::shared_ptr<arrow::Field>>> fields(field_num);
    for (size_t i = 0; i < field_num; ++i) {
      for (const auto& schema : schemas) {
        if (schema != nullptr) {
          fields[i].push_back(schema->field(i));
        }
      }
    }
    std::vector<std::shared_ptr<arrow::Field>> lossen_fields(field_num);

    for (size_t i = 0; i < field_num; ++i) {
      lossen_fields[i] = fields[i][0];
      if (fields[i][0]->type() == arrow::null()) {
        continue;
      }
      auto res = fields[i][0]->type();
      if (res->Equals(arrow::timestamp(arrow::TimeUnit::SECOND))) {
        res = arrow::int64();
      }
      if (res->Equals(arrow::int64())) {
        for (size_t j = 1; j < fields[i].size(); ++j) {
          if (fields[i][j]->type()->Equals(arrow::float64())) {
            res = arrow::float64();
          }
        }
      }
      if (res->Equals(arrow::float64())) {
        for (size_t j = 1; j < fields[i].size(); ++j) {
          if (fields[i][j]->type()->Equals(arrow::utf8())) {
            res = arrow::utf8();
          }
        }
      }
      if (res->Equals(arrow::utf8())) {
        res = arrow::large_utf8();
      }
      lossen_fields[i] = lossen_fields[i]->WithType(res);
    }
    return std::make_shared<arrow::Schema>(lossen_fields);
  }

  // This method used when several workers is loading a file in parallel, each
  // worker will read a chunk of the origin file into a arrow::Table.
  // We may get different table schemas as some chunks may have zero rows
  // or some chunks' data doesn't have any floating numbers, but others might
  // have. We could use this method to gather their schemas, and find out most
  // common fields, construct a new schema and broadcast back. Note: We perform
  // type loosen, int64 -> double. timestamp -> int64.
  boost::leaf::result<std::shared_ptr<arrow::Table>> SyncSchema(
      const std::shared_ptr<arrow::Table>& table,
      const grape::CommSpec& comm_spec) {
    std::shared_ptr<arrow::Schema> local_schema =
        table != nullptr ? table->schema() : nullptr;
    std::vector<std::shared_ptr<arrow::Schema>> schemas;

    GlobalAllGatherv(local_schema, schemas, comm_spec);
    BOOST_LEAF_AUTO(normalized_schema, TypeLoosen(schemas));

    if (table == nullptr) {
      std::shared_ptr<arrow::Table> table_out;
      VY_OK_OR_RAISE(
          vineyard::EmptyTableBuilder::Build(normalized_schema, table_out));
      return table_out;
    } else {
      return CastTableToSchema(table, normalized_schema);
    }
  }

  // Inspired by arrow::compute::Cast
  boost::leaf::result<std::shared_ptr<arrow::Array>> CastIntToDouble(
      const std::shared_ptr<arrow::Array>& in,
      const std::shared_ptr<arrow::DataType>& to_type) {
    CHECK_OR_RAISE(in->type()->Equals(arrow::int64()));
    CHECK_OR_RAISE(to_type->Equals(arrow::float64()));
    using in_type = int64_t;
    using out_type = double;
    auto in_data = in->data()->GetValues<in_type>(1);
    std::vector<out_type> out_data(in->length());
    for (int64_t i = 0; i < in->length(); ++i) {
      out_data[i] = static_cast<out_type>(*in_data++);
    }
    arrow::DoubleBuilder builder;
    ARROW_OK_OR_RAISE(builder.AppendValues(out_data));
    std::shared_ptr<arrow::Array> out;
    ARROW_OK_OR_RAISE(builder.Finish(&out));
    ARROW_OK_OR_RAISE(out->ValidateFull());
    return out;
  }

  // Timestamp value are stored as as number of seconds, milliseconds,
  // microseconds or nanoseconds since UNIX epoch.
  // CSV reader can only produce timestamp in seconds.
  boost::leaf::result<std::shared_ptr<arrow::Array>> CastDateToInt(
      const std::shared_ptr<arrow::Array>& in,
      const std::shared_ptr<arrow::DataType>& to_type) {
    CHECK_OR_RAISE(
        in->type()->Equals(arrow::timestamp(arrow::TimeUnit::SECOND)));
    CHECK_OR_RAISE(to_type->Equals(arrow::int64()));
    auto array_data = in->data()->Copy();
    array_data->type = to_type;
    auto out = arrow::MakeArray(array_data);
    ARROW_OK_OR_RAISE(out->ValidateFull());
    return out;
  }

  boost::leaf::result<std::shared_ptr<arrow::Array>> CastStringToBigString(
      const std::shared_ptr<arrow::Array>& in,
      const std::shared_ptr<arrow::DataType>& to_type) {
    auto array_data = in->data()->Copy();
    auto offset = array_data->buffers[1];
    using from_offset_type = typename arrow::StringArray::offset_type;
    using to_string_offset_type = typename arrow::LargeStringArray::offset_type;
    auto raw_value_offsets_ =
        offset == NULLPTR
            ? NULLPTR
            : reinterpret_cast<const from_offset_type*>(offset->data());
    std::vector<to_string_offset_type> to_offset(offset->size() /
                                                 sizeof(from_offset_type));
    for (size_t i = 0; i < to_offset.size(); ++i) {
      to_offset[i] = raw_value_offsets_[i];
    }
    std::shared_ptr<arrow::Buffer> buffer;
    arrow::TypedBufferBuilder<to_string_offset_type> buffer_builder;
    buffer_builder.Append(to_offset.data(), to_offset.size());
    buffer_builder.Finish(&buffer);
    array_data->type = to_type;
    array_data->buffers[1] = buffer;
    auto out = arrow::MakeArray(array_data);
    ARROW_OK_OR_RAISE(out->ValidateFull());
    return out;
  }

  boost::leaf::result<std::shared_ptr<arrow::Array>> CastNullToOthers(
      const std::shared_ptr<arrow::Array>& in,
      const std::shared_ptr<arrow::DataType>& to_type) {
    std::unique_ptr<arrow::ArrayBuilder> builder;
    ARROW_OK_OR_RAISE(
        arrow::MakeBuilder(arrow::default_memory_pool(), to_type, &builder));
    ARROW_OK_OR_RAISE(builder->AppendNulls(in->length()));
    std::shared_ptr<arrow::Array> out;
    ARROW_OK_OR_RAISE(builder->Finish(&out));
    ARROW_OK_OR_RAISE(out->ValidateFull());
    return out;
  }

  boost::leaf::result<std::shared_ptr<arrow::Table>> CastTableToSchema(
      const std::shared_ptr<arrow::Table>& table,
      const std::shared_ptr<arrow::Schema>& schema) {
    if (table->schema()->Equals(schema)) {
      return table;
    }
    CHECK_OR_RAISE(table->num_columns() == schema->num_fields());
    std::vector<std::shared_ptr<arrow::ChunkedArray>> new_columns;
    for (int64_t i = 0; i < table->num_columns(); ++i) {
      auto col = table->column(i);
      if (!table->field(i)->type()->Equals(schema->field(i)->type())) {
        auto from_type = table->field(i)->type();
        auto to_type = schema->field(i)->type();
        std::vector<std::shared_ptr<arrow::Array>> chunks;
        for (int64_t j = 0; j < col->num_chunks(); ++j) {
          auto array = col->chunk(j);
          if (from_type->Equals(arrow::int64()) &&
              to_type->Equals(arrow::float64())) {
            BOOST_LEAF_AUTO(new_array, CastIntToDouble(array, to_type));
            chunks.push_back(new_array);
          } else if (from_type->Equals(
                         arrow::timestamp(arrow::TimeUnit::SECOND)) &&
                     to_type->Equals(arrow::int64())) {
            BOOST_LEAF_AUTO(new_array, CastDateToInt(array, to_type));
            chunks.push_back(new_array);
          } else if (from_type->Equals(arrow::utf8()) &&
                     to_type->Equals(arrow::large_utf8())) {
            BOOST_LEAF_AUTO(new_array, CastStringToBigString(array, to_type));
            chunks.push_back(new_array);
          } else if (from_type->Equals(arrow::null())) {
            BOOST_LEAF_AUTO(new_array, CastNullToOthers(array, to_type));
            chunks.push_back(new_array);
          } else {
            RETURN_GS_ERROR(ErrorCode::kDataTypeError,
                            "Unexpected type: " + to_type->ToString() +
                                "; Origin type: " + from_type->ToString());
          }
          VLOG(10) << "Cast " << from_type->ToString() << " To "
                  << to_type->ToString();
        }
        auto chunk_array =
            std::make_shared<arrow::ChunkedArray>(chunks, to_type);
        new_columns.push_back(chunk_array);
      } else {
        new_columns.push_back(col);
      }
    }
    return arrow::Table::Make(schema, new_columns);
  }

=======
>>>>>>> 5d7c88f6
  std::map<std::string, label_id_t> vertex_label_to_index_;
  std::map<std::string, label_id_t> edge_label_to_index_;
  std::map<std::string, std::set<std::pair<std::string, std::string>>>
      edge_vertex_label_;

  vineyard::Client& client_;
  grape::CommSpec comm_spec_;
  std::vector<std::string> efiles_, vfiles_;
  bool possible_duplicate_oid = false;

  label_id_t vertex_label_num_, edge_label_num_;
  std::vector<vineyard::ObjectID> v_streams_;
  std::vector<std::vector<vineyard::ObjectID>> e_streams_;
  std::vector<std::shared_ptr<arrow::Table>> partial_v_tables_;
  std::vector<std::vector<std::shared_ptr<arrow::Table>>> partial_e_tables_;
  partitioner_t partitioner_;

  bool directed_;
  bool generate_eid_;
  basic_loader_t basic_arrow_fragment_loader_;
  std::function<void(vineyard::LocalIOAdaptor*)> io_deleter_ =
      [](vineyard::LocalIOAdaptor* adaptor) {
        VINEYARD_CHECK_OK(adaptor->Close());
        delete adaptor;
      };
};

}  // namespace vineyard

#endif  // MODULES_GRAPH_LOADER_ARROW_FRAGMENT_LOADER_H_<|MERGE_RESOLUTION|>--- conflicted
+++ resolved
@@ -1203,219 +1203,6 @@
     return arrow::Status::OK();
   }
 
-<<<<<<< HEAD
-  boost::leaf::result<std::shared_ptr<arrow::Schema>> TypeLoosen(
-      const std::vector<std::shared_ptr<arrow::Schema>>& schemas) {
-    size_t field_num = 0;
-    for (const auto& schema : schemas) {
-      if (schema != nullptr) {
-        field_num = schema->num_fields();
-        break;
-      }
-    }
-    if (field_num == 0) {
-      RETURN_GS_ERROR(ErrorCode::kInvalidOperationError,
-                      "Every schema is empty");
-    }
-    // Perform type lossen.
-    // timestamp -> int64 -> double -> utf8   binary (not supported)
-    std::vector<std::vector<std::shared_ptr<arrow::Field>>> fields(field_num);
-    for (size_t i = 0; i < field_num; ++i) {
-      for (const auto& schema : schemas) {
-        if (schema != nullptr) {
-          fields[i].push_back(schema->field(i));
-        }
-      }
-    }
-    std::vector<std::shared_ptr<arrow::Field>> lossen_fields(field_num);
-
-    for (size_t i = 0; i < field_num; ++i) {
-      lossen_fields[i] = fields[i][0];
-      if (fields[i][0]->type() == arrow::null()) {
-        continue;
-      }
-      auto res = fields[i][0]->type();
-      if (res->Equals(arrow::timestamp(arrow::TimeUnit::SECOND))) {
-        res = arrow::int64();
-      }
-      if (res->Equals(arrow::int64())) {
-        for (size_t j = 1; j < fields[i].size(); ++j) {
-          if (fields[i][j]->type()->Equals(arrow::float64())) {
-            res = arrow::float64();
-          }
-        }
-      }
-      if (res->Equals(arrow::float64())) {
-        for (size_t j = 1; j < fields[i].size(); ++j) {
-          if (fields[i][j]->type()->Equals(arrow::utf8())) {
-            res = arrow::utf8();
-          }
-        }
-      }
-      if (res->Equals(arrow::utf8())) {
-        res = arrow::large_utf8();
-      }
-      lossen_fields[i] = lossen_fields[i]->WithType(res);
-    }
-    return std::make_shared<arrow::Schema>(lossen_fields);
-  }
-
-  // This method used when several workers is loading a file in parallel, each
-  // worker will read a chunk of the origin file into a arrow::Table.
-  // We may get different table schemas as some chunks may have zero rows
-  // or some chunks' data doesn't have any floating numbers, but others might
-  // have. We could use this method to gather their schemas, and find out most
-  // common fields, construct a new schema and broadcast back. Note: We perform
-  // type loosen, int64 -> double. timestamp -> int64.
-  boost::leaf::result<std::shared_ptr<arrow::Table>> SyncSchema(
-      const std::shared_ptr<arrow::Table>& table,
-      const grape::CommSpec& comm_spec) {
-    std::shared_ptr<arrow::Schema> local_schema =
-        table != nullptr ? table->schema() : nullptr;
-    std::vector<std::shared_ptr<arrow::Schema>> schemas;
-
-    GlobalAllGatherv(local_schema, schemas, comm_spec);
-    BOOST_LEAF_AUTO(normalized_schema, TypeLoosen(schemas));
-
-    if (table == nullptr) {
-      std::shared_ptr<arrow::Table> table_out;
-      VY_OK_OR_RAISE(
-          vineyard::EmptyTableBuilder::Build(normalized_schema, table_out));
-      return table_out;
-    } else {
-      return CastTableToSchema(table, normalized_schema);
-    }
-  }
-
-  // Inspired by arrow::compute::Cast
-  boost::leaf::result<std::shared_ptr<arrow::Array>> CastIntToDouble(
-      const std::shared_ptr<arrow::Array>& in,
-      const std::shared_ptr<arrow::DataType>& to_type) {
-    CHECK_OR_RAISE(in->type()->Equals(arrow::int64()));
-    CHECK_OR_RAISE(to_type->Equals(arrow::float64()));
-    using in_type = int64_t;
-    using out_type = double;
-    auto in_data = in->data()->GetValues<in_type>(1);
-    std::vector<out_type> out_data(in->length());
-    for (int64_t i = 0; i < in->length(); ++i) {
-      out_data[i] = static_cast<out_type>(*in_data++);
-    }
-    arrow::DoubleBuilder builder;
-    ARROW_OK_OR_RAISE(builder.AppendValues(out_data));
-    std::shared_ptr<arrow::Array> out;
-    ARROW_OK_OR_RAISE(builder.Finish(&out));
-    ARROW_OK_OR_RAISE(out->ValidateFull());
-    return out;
-  }
-
-  // Timestamp value are stored as as number of seconds, milliseconds,
-  // microseconds or nanoseconds since UNIX epoch.
-  // CSV reader can only produce timestamp in seconds.
-  boost::leaf::result<std::shared_ptr<arrow::Array>> CastDateToInt(
-      const std::shared_ptr<arrow::Array>& in,
-      const std::shared_ptr<arrow::DataType>& to_type) {
-    CHECK_OR_RAISE(
-        in->type()->Equals(arrow::timestamp(arrow::TimeUnit::SECOND)));
-    CHECK_OR_RAISE(to_type->Equals(arrow::int64()));
-    auto array_data = in->data()->Copy();
-    array_data->type = to_type;
-    auto out = arrow::MakeArray(array_data);
-    ARROW_OK_OR_RAISE(out->ValidateFull());
-    return out;
-  }
-
-  boost::leaf::result<std::shared_ptr<arrow::Array>> CastStringToBigString(
-      const std::shared_ptr<arrow::Array>& in,
-      const std::shared_ptr<arrow::DataType>& to_type) {
-    auto array_data = in->data()->Copy();
-    auto offset = array_data->buffers[1];
-    using from_offset_type = typename arrow::StringArray::offset_type;
-    using to_string_offset_type = typename arrow::LargeStringArray::offset_type;
-    auto raw_value_offsets_ =
-        offset == NULLPTR
-            ? NULLPTR
-            : reinterpret_cast<const from_offset_type*>(offset->data());
-    std::vector<to_string_offset_type> to_offset(offset->size() /
-                                                 sizeof(from_offset_type));
-    for (size_t i = 0; i < to_offset.size(); ++i) {
-      to_offset[i] = raw_value_offsets_[i];
-    }
-    std::shared_ptr<arrow::Buffer> buffer;
-    arrow::TypedBufferBuilder<to_string_offset_type> buffer_builder;
-    buffer_builder.Append(to_offset.data(), to_offset.size());
-    buffer_builder.Finish(&buffer);
-    array_data->type = to_type;
-    array_data->buffers[1] = buffer;
-    auto out = arrow::MakeArray(array_data);
-    ARROW_OK_OR_RAISE(out->ValidateFull());
-    return out;
-  }
-
-  boost::leaf::result<std::shared_ptr<arrow::Array>> CastNullToOthers(
-      const std::shared_ptr<arrow::Array>& in,
-      const std::shared_ptr<arrow::DataType>& to_type) {
-    std::unique_ptr<arrow::ArrayBuilder> builder;
-    ARROW_OK_OR_RAISE(
-        arrow::MakeBuilder(arrow::default_memory_pool(), to_type, &builder));
-    ARROW_OK_OR_RAISE(builder->AppendNulls(in->length()));
-    std::shared_ptr<arrow::Array> out;
-    ARROW_OK_OR_RAISE(builder->Finish(&out));
-    ARROW_OK_OR_RAISE(out->ValidateFull());
-    return out;
-  }
-
-  boost::leaf::result<std::shared_ptr<arrow::Table>> CastTableToSchema(
-      const std::shared_ptr<arrow::Table>& table,
-      const std::shared_ptr<arrow::Schema>& schema) {
-    if (table->schema()->Equals(schema)) {
-      return table;
-    }
-    CHECK_OR_RAISE(table->num_columns() == schema->num_fields());
-    std::vector<std::shared_ptr<arrow::ChunkedArray>> new_columns;
-    for (int64_t i = 0; i < table->num_columns(); ++i) {
-      auto col = table->column(i);
-      if (!table->field(i)->type()->Equals(schema->field(i)->type())) {
-        auto from_type = table->field(i)->type();
-        auto to_type = schema->field(i)->type();
-        std::vector<std::shared_ptr<arrow::Array>> chunks;
-        for (int64_t j = 0; j < col->num_chunks(); ++j) {
-          auto array = col->chunk(j);
-          if (from_type->Equals(arrow::int64()) &&
-              to_type->Equals(arrow::float64())) {
-            BOOST_LEAF_AUTO(new_array, CastIntToDouble(array, to_type));
-            chunks.push_back(new_array);
-          } else if (from_type->Equals(
-                         arrow::timestamp(arrow::TimeUnit::SECOND)) &&
-                     to_type->Equals(arrow::int64())) {
-            BOOST_LEAF_AUTO(new_array, CastDateToInt(array, to_type));
-            chunks.push_back(new_array);
-          } else if (from_type->Equals(arrow::utf8()) &&
-                     to_type->Equals(arrow::large_utf8())) {
-            BOOST_LEAF_AUTO(new_array, CastStringToBigString(array, to_type));
-            chunks.push_back(new_array);
-          } else if (from_type->Equals(arrow::null())) {
-            BOOST_LEAF_AUTO(new_array, CastNullToOthers(array, to_type));
-            chunks.push_back(new_array);
-          } else {
-            RETURN_GS_ERROR(ErrorCode::kDataTypeError,
-                            "Unexpected type: " + to_type->ToString() +
-                                "; Origin type: " + from_type->ToString());
-          }
-          VLOG(10) << "Cast " << from_type->ToString() << " To "
-                  << to_type->ToString();
-        }
-        auto chunk_array =
-            std::make_shared<arrow::ChunkedArray>(chunks, to_type);
-        new_columns.push_back(chunk_array);
-      } else {
-        new_columns.push_back(col);
-      }
-    }
-    return arrow::Table::Make(schema, new_columns);
-  }
-
-=======
->>>>>>> 5d7c88f6
   std::map<std::string, label_id_t> vertex_label_to_index_;
   std::map<std::string, label_id_t> edge_label_to_index_;
   std::map<std::string, std::set<std::pair<std::string, std::string>>>
