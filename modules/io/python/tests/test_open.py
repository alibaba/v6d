--- conflicted
+++ resolved
@@ -176,29 +176,6 @@
                      vineyard_ipc_socket=vineyard_ipc_socket,
                      vineyard_endpoint=vineyard_endpoint)
     assert filecmp.cmp('%s/p2p-31.e' % test_dataset, '%s/p2p-31.out' % test_dataset_tmp)
-
-<<<<<<< HEAD
-def combine_files(prefix):
-    read_files = glob.glob(f'{prefix}_')
-    with open(prefix, 'wb') as outfile:
-        for f in read_files:
-            with open(f, 'rb') as infile:
-                outfile.write(infile.read())
-
-def test_hdfs_parallel(vineyard_ipc_socket, vineyard_endpoint, test_dataset, test_dataset_tmp):
-    hdfs_stream = vineyard.io.open('hdfs://dev:9000/tmp/p2p-31.out#header_row=true&delimiter= ',
-                                   vineyard_ipc_socket=vineyard_ipc_socket,
-                                   vineyard_endpoint=vineyard_endpoint,
-                                   num_workers=4)
-    vineyard.io.open('file://%s/p2p-31.out' % test_dataset_tmp,
-                     hdfs_stream,
-                     mode='w',
-                     vineyard_ipc_socket=vineyard_ipc_socket,
-                     vineyard_endpoint=vineyard_endpoint,
-                     num_workers=4)
-    combine_files('%s/p2p-31.out' % test_dataset_tmp)
-    assert filecmp.cmp('%s/p2p-31.e' % test_dataset, '%s/p2p-31.out' % test_dataset_tmp)
-=======
 
 @pytest.mark.skip('oss not available at github ci')
 def test_oss_io(vineyard_ipc_socket, vineyard_endpoint, test_dataset, test_dataset_tmp, oss_config):
@@ -219,4 +196,24 @@
                      vineyard_ipc_socket=vineyard_ipc_socket,
                      vineyard_endpoint=vineyard_endpoint,
                      num_workers=2)
->>>>>>> ee6959f5
+
+def combine_files(prefix):
+    read_files = glob.glob(f'{prefix}_')
+    with open(prefix, 'wb') as outfile:
+        for f in read_files:
+            with open(f, 'rb') as infile:
+                outfile.write(infile.read())
+
+def test_hdfs_parallel(vineyard_ipc_socket, vineyard_endpoint, test_dataset, test_dataset_tmp):
+    hdfs_stream = vineyard.io.open('hdfs://dev:9000/tmp/p2p-31.out#header_row=true&delimiter= ',
+                                   vineyard_ipc_socket=vineyard_ipc_socket,
+                                   vineyard_endpoint=vineyard_endpoint,
+                                   num_workers=4)
+    vineyard.io.open('file://%s/p2p-31.out' % test_dataset_tmp,
+                     hdfs_stream,
+                     mode='w',
+                     vineyard_ipc_socket=vineyard_ipc_socket,
+                     vineyard_endpoint=vineyard_endpoint,
+                     num_workers=4)
+    combine_files('%s/p2p-31.out' % test_dataset_tmp)
+    assert filecmp.cmp('%s/p2p-31.e' % test_dataset, '%s/p2p-31.out' % test_dataset_tmp)